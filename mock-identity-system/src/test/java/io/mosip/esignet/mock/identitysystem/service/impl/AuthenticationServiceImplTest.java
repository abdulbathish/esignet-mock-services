/*
 * This Source Code Form is subject to the terms of the Mozilla Public
 * License, v. 2.0. If a copy of the MPL was not distributed with this
 * file, You can obtain one at https://mozilla.org/MPL/2.0/.
 */
package io.mosip.esignet.mock.identitysystem.service.impl;

import com.fasterxml.jackson.core.JsonProcessingException;
import com.fasterxml.jackson.databind.JsonNode;
import com.fasterxml.jackson.databind.ObjectMapper;
import com.fasterxml.jackson.databind.node.ArrayNode;
import com.fasterxml.jackson.databind.node.NullNode;
import com.fasterxml.jackson.databind.node.ObjectNode;
import io.mosip.esignet.mock.identitysystem.dto.*;
import io.mosip.esignet.mock.identitysystem.entity.KycAuth;
import io.mosip.esignet.mock.identitysystem.entity.VerifiedClaim;
import io.mosip.esignet.mock.identitysystem.exception.MockIdentityException;
import io.mosip.esignet.mock.identitysystem.repository.AuthRepository;
import io.mosip.esignet.mock.identitysystem.repository.VerifiedClaimRepository;
import io.mosip.esignet.mock.identitysystem.service.IdentityService;
import io.mosip.kernel.signature.dto.JWTSignatureResponseDto;
import io.mosip.kernel.signature.service.SignatureService;
import org.junit.Assert;
import org.junit.Before;
import org.junit.Test;
import org.junit.runner.RunWith;
import org.mockito.InjectMocks;
import org.mockito.Mock;
import org.mockito.Mockito;
import org.mockito.junit.MockitoJUnitRunner;
import org.springframework.test.util.ReflectionTestUtils;

import java.time.LocalDateTime;
import java.util.*;
import java.lang.reflect.InvocationTargetException;

import static org.mockito.ArgumentMatchers.eq;

@RunWith(MockitoJUnitRunner.class)
public class AuthenticationServiceImplTest {

    @Mock
    IdentityService identityService;

    @Mock
    AuthRepository authRepository;

    @Mock
    VerifiedClaimRepository verifiedClaimRepository;

    @Mock
    SignatureService signatureService;

    @InjectMocks
    AuthenticationServiceImpl authenticationService;

    private ObjectMapper objectMapper = new ObjectMapper();

    private JsonNode identityData = null;

    Map<String, String> oidcClaimsMap = new HashMap<>();

    @Before
    public void setUp() throws Exception {
        String jsonIdentity = "{\"individualId\":\"8267411571\",\"pin\":\"111111\",\"fullName\":[{\"language\":\"fra\",\"value\":\"Siddharth K Mansour\"},{\"language\":\"ara\",\"value\":\"تتگلدكنسَزقهِقِفل دسييسيكدكنوڤو\"},{\"language\":\"eng\",\"value\":\"Siddharth K Mansour\"}],\"gender\":[{\"language\":\"eng\",\"value\":\"Male\"},{\"language\":\"fra\",\"value\":\"Mâle\"},{\"language\":\"ara\",\"value\":\"ذكر\"}],\"dateOfBirth\":\"1987/11/25\",\"streetAddress\":[{\"language\":\"fra\",\"value\":\"yuān⥍\"},{\"language\":\"ara\",\"value\":\"$لُنگ\uF017ᆑ\"},{\"language\":\"eng\",\"value\":\"Slung\"}],\"locality\":[{\"language\":\"fra\",\"value\":\"yuān 2\"},{\"language\":\"ara\",\"value\":\"يَُانꉛ⥍\"},{\"language\":\"eng\",\"value\":\"yuan wee\"}],\"region\":[{\"language\":\"fra\",\"value\":\"yuān 3\"},{\"language\":\"ara\",\"value\":\"$لُنگ\uF017ᆑ\"},{\"language\":\"eng\",\"value\":\"yuan wee 3\"}],\"postalCode\":\"45009\",\"country\":[{\"language\":\"fra\",\"value\":\"CMâttye\"},{\"language\":\"ara\",\"value\":\"دسييسيكدك\"},{\"language\":\"eng\",\"value\":\"Cmattey\"}],\"encodedPhoto\":\"data:image/jpeg;base64,/9j/4AAQSkZJRgABAQAAAQABAAD/2wBDAAIBAQEBAQIBAQECAgICAgQDAgICAgUEBAMEBgUGBgYFBgYGBwkIBgcJBwYGCAsICQoKCgoKBggLDAsKDAkKCgr/2wBDAQICAgICAgUDAwUKBwYHCgoKCgoKCgoKCgoKCgoKCgoKCgoKCgoKCgoKCgoKCgoKCgoKCgoKCgoKCgoKCgoKCgr/wAARCACBAH0DASIAAhEBAxEB/8QAHwAAAQUBAQEBAQEAAAAAAAAAAAECAwQFBgcICQoL/8QAtRAAAgEDAwIEAwUFBAQAAAF9AQIDAAQRBRIhMUEGE1FhByJxFDKBkaEII0KxwRVS0fAkM2JyggkKFhcYGRolJicoKSo0NTY3ODk6Q0RFRkdISUpTVFVWV1hZWmNkZWZnaGlqc3R1dnd4eXqDhIWGh4iJipKTlJWWl5iZmqKjpKWmp6ipqrKztLW2t7i5usLDxMXGx8jJytLT1NXW19jZ2uHi4+Tl5ufo6erx8vP09fb3+Pn6/8QAHwEAAwEBAQEBAQEBAQAAAAAAAAECAwQFBgcICQoL/8QAtREAAgECBAQDBAcFBAQAAQJ3AAECAxEEBSExBhJBUQdhcRMiMoEIFEKRobHBCSMzUvAVYnLRChYkNOEl8RcYGRomJygpKjU2Nzg5OkNERUZHSElKU1RVVldYWVpjZGVmZ2hpanN0dXZ3eHl6goOEhYaHiImKkpOUlZaXmJmaoqOkpaanqKmqsrO0tba3uLm6wsPExcbHyMnK0tPU1dbX2Nna4uPk5ebn6Onq8vP09fb3+Pn6/9oADAMBAAIRAxEAPwD8afAXw+8B6trH9lat4djuUkulDSGV0YDPPKsK9Mvfg98AvB3xIs9G1P4bpqOmXJ4WTWbyHau4DA8uYep712nxf/Zw/wCFRfFCVNAsV+yTzkwLjHljIAAA7V55451q4v8AxHALtXU20WYwwwecMK4cPivaaHbXw3sq3sz6csf2Kf2Ftaso9UtvgBbqkq7kRfEup4I/8Ca19I/Yh/YNRB9q/ZrtnIPzE+K9WBI7j/j64z7Vm/A7xBear8OdJuZ2J/0Uc59zXeQ3ZZtwbvWybT3OJRTR8Kf8FG/hj8Evhb8btJ8MfA/4eReGNMuPCUV3c2EGp3V2GuDd3abt9zJI+fLji4zj2r54e3TGVNfRH/BTqUQftD6RIzcP4QhOfc3V0P6CvnhGbBXNb7oerGJERnJpJNxY4qbJI5PeoGkkMu1T3pqyFa71G7GZgDDvLMAF9TXvPwk+DHgU+CxqHjixSe5vdssMZHMCYIZcggj1rxnRYp31OAQwpJIsqsEc4Bwa9xPiuz0XRZ5dULJc3ELMqRjcsfBGAfSvPx1SqopQep62X0qd+dnN2nwn8GeKvibJ4S8L6XHHaRykPNNPIwVRjuWPYmv0Y/Yn/wCCDnwc+K9vZ+NPizDqA0i6QSQWazyxPeqf44h5kREYIIOMn3rwP/gkB+zRbfGv4qy/ELxRA1zpNjc7pLOdP3U7bQw3Ht0xxX7y/BnQ7a0sIZcCQuoMajlUHopHUV8vnGZYylWVOnUPt8pyfBuh9YnTPmux/wCDdL/gl9LppnPwJuzIMYb/AIS3WB+gvMV45+0P/wAG437NC6Hd6l8EPCU2nXK5+z20mp3M65IOP9fM/Nfq7pfmR23kvxVLxTbN9hlwOMUqmIzFUeb2hVHLcteI0gfyxftZfsC+PP2X/Fj+H/F3g84Qtul2McYOOcDivEprLwxpz+RceHrZm9Wz/jX9LX7WP7MPw8+P+gXGi+K9DtzIyHZcsuWB59Tivwb/AG8P2VpvgH8c77wdp+nNLZiWT7JIiZygIHbjvXTlOd1KkvZ1dTjzTIcPSfPTPtb9u3wymj6imo2zqkkc6gOrD7m/5ua+OPjXZ6Xf6wutaRMjB1IfYQRkmvsH9urWbuG7m0HWdPCq0mElbOCucHnpXxJNpiN4tn8PWl3ILdZgYo9vBHY4/OujKWuVX2PFzumvban1J+zN4Z1O8+FGk4ty2bVegJ7mvVNN+GPii9lCWekSnPrGR/SvRP8Agl98H7P4gLo/hjUIMxpZEkFc8jmv1D+Hv7GXwx0mNbi90SKWRSPvRf8A169+lhpVHd6HydSr7LRI/mF/4K1eE9S8NftF6Fp2q25hlPgq3cxnqP8ATLwZx74/T2r5kkLYLIT7V+oX/B2v4T0vwZ/wUU8D6L4fskgg/wCFGaW6xoMAf8TnWh/QV+X9qVbhzxXRfl+Q07CQi5l2wxjLMwVR6k11Vv8ACDxdDZjUr6zjiR4i6ySSYGB7nv7Vl+EoYH8Swm9H+jod5bHQg5FdRrfjjXPFV2mj6xr03kGVY4LYsCsQJ7fTNYzqvc6YRUpWE+DXw8m8QeIJr/UpWEEEL528jftyBU/xI1iawgW0C5dTsCZ/hJ5r17wt4MtfC3gCbRvD9tcfaHAkuL+dNrSFQfucYZSOp5rwjx1dTXPiLzbiQuqSfOT9a8ajXeKxT7I96rhfquEV+p+nP/BGrxf4t8BfBqCz8HeB4tSuLu9ubu8utQn8i1jiAVYozLnAPDYGOCa/QvwB+3/o/g7WLfR/ij8JNT0yaYgfb9Ju4ryzU5xzICvfofrXxF+xV+zJ8R/iR+wloLfBDxkNE1S7sFuWkK8ThpHlK5HIbOAD2Ir3j4BfskftVaN40v4tf+N2t6r4dh0+JLTSdeeN/tMh3earkx9MHG7IPpXzNf2dXG1O59zhVVoYOlzH6IeFPinoHiXSU1uxvGaGVdyFlwcc9fSvMPjZ+3v4B8A6v/wg2mfD7xDr+pB9jjSrXKKc459eo54FN+Gvh9vBvw98Q6TOyzSWGUs5Mgkjyye3fNeMfHf9mr4x61pOo3/wv8XXVlcT6U8tnqVvLGss11hcK4bAC8tyOflHrXPTxFWvL2Z01cNCF53Ol8dftFXV74bl1zXvg7rWmwOMtKLu1kKDn/lispkB+tfnj+374MPjr4gaTrcEBbfZSliR3L17b8EP2dv+ChOieJrSH4hfEA61ootn/tOW9ulWQt22qO2M+v1qr+0vo3h/SfF1vpeoSlBBE6xAL23fWudSpYTFO7NYUvrVMo/8FDvhrYeK/hNJqsOmrJfQXcJRiOdu4k18LaJ8C/Evi/x1pEnhmzR7q5iAuTI+0YD8DP8AwI/nX6UftX2N5cfCnUUglaOZRwV6gYavPv8Agnz+yNceP/CKeJ/FGpXBuruDzNPDRqQ8ZGCcn/awPxr28FifZULo+fxWAWPxmp9S/wDBJv8AZr8YeA7yTXPE9pBGLdTHCY5gxwU/Tmv0W0yIrDg8V87/ALDXgyPwd4OuvC8cwdrG4SJ8Y+U7Se1fRsEnluI84zX3GW1atbCc8z89znCUcLmHJT6H85n/AAeESGL/AIKXeAgDyfgNpg/8rWt1+UsS7ecnrX6q/wDB4U5f/gpn4Gz2+BOmAf8Ag51uvyo3sqnmqSZy043aRPHqNzaviI/rV/w7cW914ls7nVhmNblDJxngMDWXbw3F3L5duhZj0ArqPBfw61bUIbvXNSYxQWj7XVzgkkZ4B6isqsVynVS5vbnvniX4v3N3oF34e8C2YsbOM7Wuo8q0wwecHg9ccV4pPYaddeIrK11S4IiusG6cj7rbsZ/Kt3wfq2seJrB9H0aF5Y7chIhg9MZrUl/Z98X6hbnXtTCww7grRvIA3Psea8CPscNUd9D6DEe1xVKy6H7Gf8EMPHumar+zrodrBdE2mnvJYw+3lOwPHbsfxr9IfGHin4faZ4fafiS5MZHyJlsnPYGvxa/4I1eIvFPh7wVrXgDwo6/8SfxIh8vzMfLJDvwfqY5M/Uetfd2rfFqz8G31r4W+Kd/f/wBo6xaSGzSzhMkkqcq2Mc5+gr43Ht0sbUhD1P0jBUIYrAUud2se/wDhqTTpvAupasCymSdSQ64YfKeorf8AhV4w8Jat4ej0nVoVZ7dRGrOvf86+YtC1VrPTR4b0L4w6vomkR4FxpWraJK9zIR02S4B6cc9zXSad8c/gn8MNDk0O41HXZrq6cKjX2iXUs0smCFMbDcP061lClUbudNXDxqKpTZ738Wb3RNB0AG0hiTMJBljOcZz71+bP7TtheeNviLNJo+mm9S0Z43kZTwSQe1fUnxF134qS+Hzpk3Nq6bre5ll2yyRjOSy44NfCn7Q3jTxzZ+Nm0r4d/HaPwpNb7v7Tt50ObonBjm47Ebh+FTDBSzGroNYqjlmGVz6k+P8AZW19plzpTn5JQVxjrnI/rXp/7PXg1vhh8N/CGo6fcssOn6HbRzRJjcoZ0mPA57Y/GvHfi1ryXWolVfcIpwzL6kHOK+gNWuLHwb8P5rOfUBaSQ2abLnIGI/L4GTxnbgY9q9Olf2Vzw4Vv9otsdx+xX8XYpPip4k8CT2xJnkhulcqed0bfyAH5mvq4xv5+4+vFfJH/AATb8EP421vWvi/e2qxxtOY7Z+7RbW2dfbn8a+wNqSAsDX6VgoKlgaaZ+SZhi1i8zqVD+b7/AIPCWx/wUw8CEH/mhGmZ/wDB1rdflVGwZCGr9U/+DwoAf8FMPAgH/RCNMz9f7a1qvyrgAKnNN2bJprY1fDBvbTVIruzhVwrDcHbAxnnJr23xi7aj4TtJbTS4oSloTdpbktvbJ5P4V43odzBBp0wlbgxsu31BB4q3pXxP8UwWzxnWZlR1KtEG4IIxXJicPKqz0MNXhTi7lj4e/ETU/BHjmPU/D7t5Ly7XgYlRg4Gfwr6WvviZ4d1fw35mu6oZbqUhoERhIw69cdOfavkOKS4n1fdaDLscgV2P2LWtBsU1Zt0NzPgxsp52ng1y5hgKVZx8jpwOMdN+5sfUX7CH7XVh+zh+0XeWnijUzDoniVkh1KRWz9nuQwWOUDuQGPWv2W8W3Wo/F/4daN4q8H6vsv7RVeyuIZBlXy2CDz69a/m3v9Nu5orjVZLozmVsz+aQPmI/nX7If8EwfjP4u8Bfs0eB9R16e5v9JbTYku/OUlrZi7AKFA+7jJJPSvm8+wlOlRWJ7H2PCuY1K1d0p9D74+Gn7SPx/wBB0t7Dx34Rnv78L5cVzYaelwFJBGDKVBGTjvVK20jxR4m8aJ8T/jQM3GnSl9KsE8s/ZcjrNglhIDnHsa6vwX+0D8IjoC3FtqdmwaPcrPKo3Lg5x83NeQfGz9pPU/Gt5ceBvgLorXtzJkSzzrshtj/dzk54OcYrw54+9K6R9Z7al7Zqnh9TB/bJ/af0vwppMj6XI811FYv9mgt1LkK2cFgvKgnHNfjZb/tq+NfAXxM8Y/EDXfAWka/eeJtYEey/vXAs4LQGOJEK9VIcnn0r9UPif8C7zwb4Q1jxP4j15dU1y6s2865uIkhZUQMVgjVT/qxgflX4ffHjw9r3hfxzNZfZPLyzHAJ9a9LhetSdSaW58txRSxio00ftp8VLr+y2udV24WO9SRj/AHkByR+OK8+8Tftc/FD44araeHvEFqtpZsRHNa2crOJQW6kEehxxXX/GC9k1XS7iytDuYoXx7AHNYn7DHwL1L4k/FO1vjYeZHDKDuxnHINenkuEpVqup4XEGPrYVq3U/WP8AYq8Dx/Dz4DabpCAK81ujTBf7w3CvW7b5YzWF4A0FPDnhWy0hF2+TCFxj3Nb+0gYr7VnxMkoxv1Z/N9/weEoW/wCCmXgUHv8AAnTMf+DrW6/K2OMJGa/VX/g8Kf8A42YeAiD934D6WD9f7a1uvyrM4SPLnqeMVlZ8xpBvlQ5bpfLMBPU1C0WH2rmpdKtJL3UVihtJJXZwqxhCSxJ4AAr2/wCGX7Av7SnxfuYrvw38Obu0tJSMXF/G0EYz0BLCsMRisPg1z1Klj0MFlmaY+ryYak53PHvC729vrEU0rHOcV6v4z0XXfENxo2haNZvPcvYwNAkYJLmVm+Xj0+X8TX0LpH/BHPXfBHh278efGLx3FpzWds8gt7V0ljLhSQMjJ6jrXuX/AATw/ZYFukHxc8RQCdoIfJ0zzgBmGRclvbkV8vmfEmApU/bUZXP0HI+BM1r1VRxlP2Z4v8Hf+Cbes+HfAreNfjTYGSa6KS2ehmPcGYg7fMHDLzj6A1+g37Cfw6XQvhZp/wAPtYgWJo7PZKi8/MAf8a7fSfhRe+L/ADr7T7RJ47KQRIrN7A4rrvgr8PNW03x8Y7jSfJU7twUHAbAxXx1TNMVmVG9TY+wqZXl2SYz2dO1zo/DX7Ofw6khW31vwVaXTxEBZpkO79DXf+F/hf4d8Mf8AIC0yO2iHSOJcAV22k+E7nIFzDg1sf2DbQhodmSAcDHeuNUmndnDUrJqyPm39pLwnd+I7N9MSLcjNtx7E/wD16/NP9sj9izwnq/xDgbQ7PfNHC4vx5YG2Td0/Kv1v+Mup+HvCelTajdSpJqHIt7EkfM5zgnByBnHPavjzx+nh7Q9YJ8QFJLy5Z5bi5flpnLZLHnqSa0wuK+q1Wunke/hMkpZrSXtXYm+DmhR/E3Q7vxlrdsbO11GVfsDTKVENu/yknd90ZPevu39in9jm0+CUcOs28kMsdzDvhniYEMCMA5HrX51/8FDNVbwR+xt4i03RblbeJ7S2trSBHA+9dR4QD6Bj9AT2r27/AIN9f+CnM3xU8MWv7GHxx8XW83iDw/b+b4R1K+cRG/08gRiKY4wWjYMVx2AzxX6bw9S/dVKiPxLi5SdanA/UVYnA3EdKc74OeakeREVAHBVxkYOajlaEttQ5zX0EXdnx8ZSqbn83v/B4Kxl/4KXeCAP+iF6X/wCnnWq/Mj4XfDTxR8WvHFj4J8J2xuL2+m2Qx54GBksTzgADrX6c/wDB4CAn/BTLwMEzz8CNM3fX+2daryD/AIIj/Ae38QeN9W+MerWuU06IWmnyEZBkdSXGe3ykfpXl5tjVl+EnXPqeHMs/tXMqeHXU+sf2Sf8AgmB8Ifgx4YtdZ8SeHLfVNbSIST6lcwAvFIAeEIOCDwc19EeG30iPRJXgiMc9s6rcBlx2ycevFeiaVpq/8I7DEybSI/nX35ry/wCJGga7HqbDSb10jll2uqkfdJwf0r8RxOOxuNxDq1Gf1BlmV4XL6CpUOh5x8eNFuvjWf+Fa+HXAtLo5vpi2P3YOGHPBypNek+C/COmeEbO08K6Fp8dvplhYmKBYugCjCDHt0qbwz4K07wpbSPDaQyyTD/XSNh+mOla8Mf2XR2SPrj+hrllUl7K1z0eV+1527npX7LPnpaXLSaYz2z6jIzTKhJ3+XHkflt/M17r4W0Lw82tT6hKxSRpcp5iY7e9edfst61Y2PwpZLRJnm/tVjcbIiQCY4vSvR7xLvVmNxa6Y554d0IxX1GBVOnh031PynO3WrY+ozukhssiRrmMgtgYcHrXDfHHx6fCFt9j8O28b3+0/fcrzn1FW40m0LQ5NT1TCLChYMD/EASK8P8SeL9R8ba7NrV3ICBJhDuzwajHV40oK24siyqtiJ3bOD8V6L4o8Va7L448W6q4uzu2QbwyRg9QD+FfKP7VmpaxN41t4rK+tlMcTiQSXIXnd29a+w/GF8biGSyLZDdq8yufCmgWd7NLc+Gba4kmfc8kmc5/A148ddWz9MwuFpU6ap9j5f/4LOfECw0rQfDHwm0rUALm+vG1S8iiYExpFuijjPoMyynnnivjHTdb1DwZDpPi/wjrd3peq2VzHPa3NjP5TxyBuGz3HqO9T/Gf4teK/jb8Tr74ieOZmuL29kzEjybhbpnOxT6ZJPPrWFrSedDDB2Uc/XNfuWAw/1SgqZ/J+a46OOxnOz90/+CK3/BXBP2ntMh/Zq/aS8U2cfj2wgY6NrFxNsXV4M4LzHHEnHABPXmv0Shilwtx50ZQruyJAcD3r+R3SfFfiXwnf23iDwxq93pd7ZOGt9Q0+ZkmjIOeCpyORX2T+y7/wXw/bz+Bd1Bpvizxfa+PdAaMxzW3iiBXudh4x533ycZ5J+teh7RR2PBcLJmJ/weBQTD/gpn4FLIQH+Bel9fQ61rQ/xruf+CSfw/8A+EA/ZW8NNcRbJdbv7i/uDjrvwIf/ACHEPzxXy1/wWt/bksv+Cmf7ZHgP4qaF8PrnQryy8AWGg6hp9zfGZZJY9U1CX91x93/SccdTX6I/s7+CrL4ffDrQfBMo2R6XpccCgDvGuB/LNfBccYm2ChS7s/WPDDAyeOni/wCQ9++3wQaZES/JTMn1rifEOoR3OvpHE+YyDuP41FN4kuNUMlhBcEbWwxB6GqDRwWN1snumd89WFflibtsf0BTpJyuupo69DAI0mtmyUYAfTPNPmeJrMRseZBlfpWfLeh5hb7s7mwPrWvHYSzm306O1VrnzFjhDHqSen51iqcvrKQ6/7iDe+h9N/svafongz4UQNNaN5mpCOd2WMkkgEV6HL4r0uH5Bf3CoT/qfK/pXJaB8PPEum+F9GsbPWp7drWz2NCuAo+YmrV1puraVK1/rMccvl9bgyZINfZ0XVp0D8dxkYYjG1Glucr+0r8WtNsfD8PhjRJJvNuSvmI8ZXjdg/pXkUT2+l6SdrYY4I4o8c+KX8e+OZ9WZy1tG7CBj/dPNZupTtcX6WSHMYBHWvnMXWlVq2P0DKMu+r4KCW5GRLqMn2lxmsrWrOT7Wdi8c10EqDTLYpGcAVkzXqTvvZ+frWDex78Yvksj8PmJlvhcZz71eaM3DZ61V02Dzx0rZt7PyecV/Qq7H8XtLm0KN5bmCwbt6VlWcJkXzlGWre1v/AI82U+tU/D9mZYQ4Bq4yigV2WfgN8Mx8Uf23/BNjNbebHpmmJqF0uM48mSZl/wDInl/nX6xziXTrRZZD82K/PD/gnxbpD+3dLv6f8K4mL/X7bHiv0B+LustpXgK41W0c+fEuVx9DX5ZxrVlUzCnSP6G8LsPRo5HVxD3MvwX43uZvE+q2L7yyXfy4BxjbXf28djqMP26UbpgeFI614j+zR4hufF1tNrl4x86ZgZsn1XmvY7eQWs4a1OYx3r4ydP2VZ3P0nCz9tRLqWi3jiSGECWKdcqO3Oa7/AOGmkT+IPipodq8e9f7SgeZSeNolXOfwrh9GvUGpu8R/1zbm+tesfs0SQ3Pxtt7S4b5fsspH1AFbYenzYynY8/MKjp5dU5j6ueymuJBIbyQD+5jivJf2pviIfB/hk+H9JuP9Mu2UGPOMoTgn8jXr2vX0Gm2stzPKYkQH94vr2B9q+LfGni3Vvir8RbzxPqczG1jmZLJWPCR8bQPwAr3swrqlRPz3hjL5YzMva1P4cGVtMSKx0pICcSFeR71HElz54uM4x3Jq5JbwG7DyHmq3ifXtM0XTXkK+YwOAmM5P4V8rZuzP1aDS0RH4qvr27it9NsXXzpsFnD9OcVv+F/B2nWdiYdat47iUY+djn+Vcj4Nj1C7tZ9f1SzjCSzf6IrPzGuBkY7cmtGXxrPaOY1l/WuqlaT1FGM5n4heH/wCH61ut978aKK/oGXxn8Wx3M7W/9Q9P8J/8ew/CiisX8RrT2keo/sF/8nzX3/ZOJf8A0vhr7t+MP/JPrr/rif5GiivzHjD/AJGdM/oLw0/5JeZ57+xv/wAgW7+o/wDQDXt9h/yDjRRXxuJ/jH6JhSx4b/5CCV67+zX/AMl6tf8Ar0m/pRRXThv96gcOcf7lUPqX4wf8k/1T/rm3/oBr430H/kEj/fFFFdOabM+U4V/3ep6suXf/AB8VynjX/j9i/wCvhaKK8dbfd+aPvKeyOln/AOQWn+7/AI1x2t/8fh/GiiuiH8Rndh/jf9dD/9k=\",\"individualBiometrics\":{\"format\":\"cbeff\",\"version\":1,\"value\":\"individualBiometrics_bio_CBEFF\"},\"email\":\"siddhartha.km@gmail.com\",\"phone\":\"+919427357934\"}";
        ObjectMapper objectMapper = new ObjectMapper();
        identityData = objectMapper.readTree(jsonIdentity);
        ReflectionTestUtils.setField(authenticationService, "objectMapper", objectMapper);
        ReflectionTestUtils.setField(authenticationService,"psutField", "psut");

        oidcClaimsMap.put("fullName", "name");
        oidcClaimsMap.put("name", "name");
        oidcClaimsMap.put("email", "email");
        oidcClaimsMap.put("phone", "phone");
        oidcClaimsMap.put("gender", "gender");
        oidcClaimsMap.put("dateOfBirth","birthdate");
        oidcClaimsMap.put("encodedPhoto","picture");
        ReflectionTestUtils.setField(authenticationService, "oidcClaimsMapping", oidcClaimsMap);
    }

    @Test
    public void kycAuth_withValidKbiChallenge_thenPass() {

        List<Map<String,String>> fieldDetailList = List.of(Map.of("id","individualId","type","text","format","string")
                ,Map.of("id","fullName","type","text","format","")
                ,Map.of("id","dateOfBirth","type","date","format","yyyy-MM-dd"));
        ReflectionTestUtils.setField(authenticationService, "fieldDetailList", fieldDetailList);
        ReflectionTestUtils.setField(authenticationService, "fieldLang", "eng");
        ReflectionTestUtils.setField(authenticationService,"objectMapper",new ObjectMapper());

        KycAuthDto kycAuthDto = new KycAuthDto();
        kycAuthDto.setKbi("eyJmdWxsTmFtZSI6IlNpZGRoYXJ0aCBLIE1hbnNvdXIiLCJkYXRlT2ZCaXJ0aCI6IjE5ODctMTEtMjUifQ==");
        kycAuthDto.setIndividualId("individualId");
        kycAuthDto.setTransactionId("transactionId");

        IdentityData identityData = new IdentityData();
        identityData.setDateOfBirth("1987/11/25");
        LanguageValue languageValue = new LanguageValue();
        languageValue.setLanguage("eng");
        languageValue.setValue("Siddharth K Mansour");
        identityData.setFullName(List.of(languageValue));
        Mockito.when(identityService.getIdentityV2(Mockito.anyString())).thenReturn(this.identityData);

        Mockito.when(authRepository.save(Mockito.any())).thenReturn(new KycAuth());

        KycAuthResponseDto kycAuthResponseDto = authenticationService.kycAuth("relyingPartyId", "clientId", kycAuthDto);
        Assert.assertTrue(kycAuthResponseDto.isAuthStatus());
    }

    @Test
<<<<<<< HEAD
=======
    public void kycAuth_withInvalidIdentity_thenFail() {
        KycAuthDto kycAuthDto = new KycAuthDto();
        kycAuthDto.setKbi("eyJmdWxsTmFtZSI6IlNpZGRoYXJ0aCBLIE1hbnNvdXIiLCJkYXRlT2ZCaXJ0aCI6IjE5ODctMTEtMjUifQ==");
        kycAuthDto.setIndividualId("individualId");
        kycAuthDto.setTransactionId("transactionId");
        Mockito.when(identityService.getIdentityV2(Mockito.anyString())).thenReturn(null);

        try{
            authenticationService.kycAuth("relyingPartyId", "clientId", kycAuthDto);
        }catch (MockIdentityException e){
            Assert.assertEquals("invalid_individual_id",e.getMessage());
        }
    }

    @Test
    public void kycAuth_withoutSendOTPInvocation_thenFail() {
        List<Map<String,String>> fieldDetailList = List.of(Map.of("id","individualId","type","text","format","string")
                ,Map.of("id","fullName","type","text","format","")
                ,Map.of("id","dateOfBirth","type","date","format","yyyy-MM-dd"));
        ReflectionTestUtils.setField(authenticationService, "fieldDetailList", fieldDetailList);
        ReflectionTestUtils.setField(authenticationService, "fieldLang", "eng");
        ReflectionTestUtils.setField(authenticationService,"objectMapper",new ObjectMapper());

        KycAuthDto kycAuthDto = new KycAuthDto();
        kycAuthDto.setOtp("111111");
        kycAuthDto.setIndividualId("individualId");
        kycAuthDto.setTransactionId("transactionId");

        IdentityData identityData = new IdentityData();
        identityData.setDateOfBirth("1987/11/25");
        LanguageValue languageValue = new LanguageValue();
        languageValue.setLanguage("eng");
        languageValue.setValue("Siddharth K Mansour");
        identityData.setFullName(List.of(languageValue));
        Mockito.when(identityService.getIdentityV2(Mockito.anyString())).thenReturn(this.identityData);
        try{
            authenticationService.kycAuth("relyingPartyId", "clientId", kycAuthDto);
        }catch (MockIdentityException e){
            Assert.assertEquals("invalid_transaction",e.getMessage());
        }
    }

    @Test
    public void kycAuth_withSendOTPInvocation_thenPass() {
        List<Map<String,String>> fieldDetailList = List.of(Map.of("id","individualId","type","text","format","string")
                ,Map.of("id","fullName","type","text","format","")
                ,Map.of("id","dateOfBirth","type","date","format","yyyy-MM-dd"));
        ReflectionTestUtils.setField(authenticationService,"otpChannels",Arrays.asList("email","phone"));
        ReflectionTestUtils.setField(authenticationService, "fieldDetailList", fieldDetailList);
        ReflectionTestUtils.setField(authenticationService, "fieldLang", "eng");
        ReflectionTestUtils.setField(authenticationService,"objectMapper",new ObjectMapper());
        ReflectionTestUtils.setField(authenticationService,"trnHash",new ArrayList<>());

        KycAuthDto kycAuthDto = new KycAuthDto();
        kycAuthDto.setOtp("111111");
        kycAuthDto.setIndividualId("individualId");
        kycAuthDto.setTransactionId("transactionId");

        IdentityData identityData = new IdentityData();
        identityData.setDateOfBirth("1987/11/25");
        identityData.setIndividualId("individualId");
        identityData.setEmail("test@email.com");
        identityData.setPhone("1234567890");
        LanguageValue languageValue = new LanguageValue();
        languageValue.setLanguage("eng");
        languageValue.setValue("Siddharth K Mansour");
        identityData.setFullName(List.of(languageValue));
        SendOtpDto sendOtpDto=new SendOtpDto();
        sendOtpDto.setIndividualId("individualId");
        sendOtpDto.setOtpChannels(Arrays.asList("email","phone"));
        sendOtpDto.setTransactionId("transactionId");

        Mockito.when(identityService.getIdentity("individualId")).thenReturn(identityData);
        authenticationService.sendOtp("relyingPartyId", "clientId", sendOtpDto);
        Mockito.when(identityService.getIdentityV2(Mockito.anyString())).thenReturn(this.identityData);
        Mockito.when(authRepository.save(Mockito.any())).thenReturn(new KycAuth());
        KycAuthResponseDto kycAuthResponseDto = authenticationService.kycAuth("relyingPartyId", "clientId", kycAuthDto);
        Assert.assertTrue(kycAuthResponseDto.isAuthStatus());
    }

    @Test
    public void kycAuth_withInValidTransactionId_thenFail() {
        List<Map<String,String>> fieldDetailList = List.of(Map.of("id","individualId","type","text","format","string")
                ,Map.of("id","fullName","type","text","format","")
                ,Map.of("id","dateOfBirth","type","date","format","yyyy-MM-dd"));
        ReflectionTestUtils.setField(authenticationService, "fieldDetailList", fieldDetailList);
        ReflectionTestUtils.setField(authenticationService, "fieldLang", "eng");
        ReflectionTestUtils.setField(authenticationService,"objectMapper",new ObjectMapper());

        KycAuthDto kycAuthDto = new KycAuthDto();
        kycAuthDto.setOtp("111111");
        kycAuthDto.setIndividualId("individualId");
        kycAuthDto.setTransactionId("");

        IdentityData identityData = new IdentityData();
        identityData.setDateOfBirth("1987/11/25");
        LanguageValue languageValue = new LanguageValue();
        languageValue.setLanguage("eng");
        languageValue.setValue("Siddharth K Mansour");
        identityData.setFullName(List.of(languageValue));
        Mockito.when(identityService.getIdentityV2(Mockito.anyString())).thenReturn(this.identityData);
        try{
            authenticationService.kycAuth("relyingPartyId", "clientId", kycAuthDto);
        }catch (MockIdentityException e){
            Assert.assertEquals("invalid_transaction_id",e.getMessage());
        }
    }

    @Test
    public void kycAuth_withValidPinChallenge_thenPass() {

        List<Map<String,String>> fieldDetailList = List.of(Map.of("id","individualId","type","text","format","string")
                ,Map.of("id","fullName","type","text","format","")
                ,Map.of("id","dateOfBirth","type","date","format","yyyy-MM-dd"));
        ReflectionTestUtils.setField(authenticationService, "fieldDetailList", fieldDetailList);
        ReflectionTestUtils.setField(authenticationService, "fieldLang", "eng");
        ReflectionTestUtils.setField(authenticationService,"objectMapper",new ObjectMapper());

        KycAuthDto kycAuthDto = new KycAuthDto();
        kycAuthDto.setPin("111111");
        kycAuthDto.setIndividualId("individualId");
        kycAuthDto.setTransactionId("transactionId");

        IdentityData identityData = new IdentityData();
        identityData.setDateOfBirth("1987/11/25");
        LanguageValue languageValue = new LanguageValue();
        languageValue.setLanguage("eng");
        languageValue.setValue("Siddharth K Mansour");
        identityData.setFullName(List.of(languageValue));
        Mockito.when(identityService.getIdentityV2(Mockito.anyString())).thenReturn(this.identityData);
        Mockito.when(authRepository.save(Mockito.any())).thenReturn(new KycAuth());

        KycAuthResponseDto kycAuthResponseDto = authenticationService.kycAuth("relyingPartyId", "clientId", kycAuthDto);
        Assert.assertTrue(kycAuthResponseDto.isAuthStatus());
    }

    @Test
    public void kycAuth_withValidBiometricsChallenge_thenPass() {

        List<Map<String,String>> fieldDetailList = List.of(Map.of("id","individualId","type","text","format","string")
                ,Map.of("id","fullName","type","text","format","")
                ,Map.of("id","dateOfBirth","type","date","format","yyyy-MM-dd"));
        ReflectionTestUtils.setField(authenticationService, "fieldDetailList", fieldDetailList);
        ReflectionTestUtils.setField(authenticationService, "fieldLang", "eng");
        ReflectionTestUtils.setField(authenticationService,"objectMapper",new ObjectMapper());

        KycAuthDto kycAuthDto = new KycAuthDto();
        kycAuthDto.setBiometrics("111111");
        kycAuthDto.setTokens(new ArrayList<>());
        kycAuthDto.setIndividualId("individualId");
        kycAuthDto.setTransactionId("transactionId");

        IdentityData identityData = new IdentityData();
        identityData.setDateOfBirth("1987/11/25");
        LanguageValue languageValue = new LanguageValue();
        languageValue.setLanguage("eng");
        languageValue.setValue("Siddharth K Mansour");
        identityData.setFullName(List.of(languageValue));
        Mockito.when(identityService.getIdentityV2(Mockito.anyString())).thenReturn(this.identityData);
        Mockito.when(authRepository.save(Mockito.any())).thenReturn(new KycAuth());

        KycAuthResponseDto kycAuthResponseDto = authenticationService.kycAuth("relyingPartyId", "clientId", kycAuthDto);
        Assert.assertTrue(kycAuthResponseDto.isAuthStatus());
    }

    @Test
    public void kycAuth_withValidPwdChallenge_thenPass() {

        List<Map<String,String>> fieldDetailList = List.of(Map.of("id","individualId","type","text","format","string")
                ,Map.of("id","fullName","type","text","format","")
                ,Map.of("id","dateOfBirth","type","date","format","yyyy-MM-dd"));
        ReflectionTestUtils.setField(authenticationService, "fieldDetailList", fieldDetailList);
        ReflectionTestUtils.setField(authenticationService, "fieldLang", "eng");
        ReflectionTestUtils.setField(authenticationService,"objectMapper",new ObjectMapper());

        KycAuthDto kycAuthDto = new KycAuthDto();
        kycAuthDto.setPassword("Mosip@123");
        kycAuthDto.setIndividualId("individualId");
        kycAuthDto.setTransactionId("transactionId");

        IdentityData identityData = new IdentityData();
        identityData.setDateOfBirth("1987/11/25");
        identityData.setPassword("Mosip@123");
        LanguageValue languageValue = new LanguageValue();
        languageValue.setLanguage("eng");
        languageValue.setValue("Siddharth K Mansour");
        identityData.setFullName(List.of(languageValue));
        Mockito.when(identityService.getIdentityV2(Mockito.anyString())).thenReturn(this.identityData);

        KycAuthResponseDto kycAuthResponseDto = authenticationService.kycAuth("relyingPartyId", "clientId", kycAuthDto);
        Assert.assertNotNull(kycAuthResponseDto);
    }

    @Test
>>>>>>> aa0a8ccc
    public void kycAuth_withValidKbiChallengeCustomPSUTfield_thenPass() {
        List<Map<String,String>> fieldDetailList = List.of(Map.of("id","individualId","type","text","format","string")
                ,Map.of("id","fullName","type","text","format","")
                ,Map.of("id","dateOfBirth","type","date","format","yyyy-MM-dd"));
        ReflectionTestUtils.setField(authenticationService, "fieldDetailList", fieldDetailList);
        ReflectionTestUtils.setField(authenticationService, "fieldLang", "eng");
        ReflectionTestUtils.setField(authenticationService,"objectMapper",new ObjectMapper());
        // set the PSUT field to contain the individualId instead
        ReflectionTestUtils.setField(authenticationService,"psutField", "individualId");

        KycAuthDto kycAuthDto = new KycAuthDto();
        kycAuthDto.setKbi("eyJmdWxsTmFtZSI6IlNpZGRoYXJ0aCBLIE1hbnNvdXIiLCJkYXRlT2ZCaXJ0aCI6IjE5ODctMTEtMjUifQ==");
        kycAuthDto.setIndividualId("individualId");
        kycAuthDto.setTransactionId("transactionId");

        IdentityData identityData = new IdentityData();
        identityData.setDateOfBirth("1987/11/25");
        LanguageValue languageValue = new LanguageValue();
        languageValue.setLanguage("eng");
        languageValue.setValue("Siddharth K Mansour");
        identityData.setFullName(List.of(languageValue));
        Mockito.when(identityService.getIdentityV2(Mockito.anyString())).thenReturn(this.identityData);

        Mockito.when(authRepository.save(Mockito.any())).thenReturn(new KycAuth());

        KycAuthResponseDto kycAuthResponseDto = authenticationService.kycAuth("relyingPartyId", "clientId", kycAuthDto);
        Assert.assertEquals("8267411571", kycAuthResponseDto.getPartnerSpecificUserToken());
        Assert.assertTrue(kycAuthResponseDto.isAuthStatus());
    }

    @Test
    public void kycAuth_withInCorrectKbiChallenge_thenFail() {

        List<Map<String,String>> fieldDetailList = List.of(Map.of("id","individualId","type","text","format","")
                ,Map.of("id","fullName","type","text","format","")
                ,Map.of("id","dateOfBirth","type","date","format","yyyy-MM-dd"));
        ReflectionTestUtils.setField(authenticationService, "fieldDetailList", fieldDetailList);
        ReflectionTestUtils.setField(authenticationService, "fieldLang", "eng");
        ReflectionTestUtils.setField(authenticationService,"objectMapper",new ObjectMapper());
        KycAuthDto kycAuthDto = new KycAuthDto();
        kycAuthDto.setKbi("eyJmdWxsTmFtZSI6IlNpZGRoYXJ0aCBLIiwiZG9iIjoiMTk4Ny0xMS0yNSJ9");
        kycAuthDto.setIndividualId("individualId");
        kycAuthDto.setTransactionId("transactionId");

        IdentityData identityData = new IdentityData();
        identityData.setDateOfBirth("1987/11/25");
        LanguageValue languageValue = new LanguageValue();
        languageValue.setLanguage("eng");
        languageValue.setValue("Siddharth K Mansour");
        identityData.setFullName(List.of(languageValue));
        Mockito.when(identityService.getIdentityV2(Mockito.anyString())).thenReturn(this.identityData);

        //Mockito.when(authRepository.save(Mockito.any())).thenReturn(new KycAuth());

        KycAuthResponseDto kycAuthResponseDto = authenticationService.kycAuth("relyingPartyId", "clientId", kycAuthDto);
        Assert.assertFalse(kycAuthResponseDto.isAuthStatus());
    }

    @Test
    public void kycAuth_withInValidKbiChallenge_thenFail() {

        List<Map<String,String>> fieldDetailList = List.of(Map.of("id","individualId","type","text","format","")
                ,Map.of("id","fullName","type","text","format","")
                ,Map.of("id","dateOfBirth","type","date","format","yyyy-MM-dd"));
        ReflectionTestUtils.setField(authenticationService, "fieldDetailList", fieldDetailList);
        ReflectionTestUtils.setField(authenticationService, "fieldLang", "eng");
        ReflectionTestUtils.setField(authenticationService,"objectMapper",new ObjectMapper());

        KycAuthDto kycAuthDto = new KycAuthDto();
        kycAuthDto.setKbi("xsTmFtZSI6IlNpZG0aCBLIiwiZG9iIjoiMTk4Ny0xMS0yNSJ9");
        kycAuthDto.setIndividualId("individualId");
        kycAuthDto.setTransactionId("transactionId");

        IdentityData identityData = new IdentityData();
        identityData.setDateOfBirth("1987/11/25");
        LanguageValue languageValue = new LanguageValue();
        languageValue.setLanguage("eng");
        languageValue.setValue("Siddharth K Mansour");
        identityData.setFullName(List.of(languageValue));
        Mockito.when(identityService.getIdentityV2(Mockito.anyString())).thenReturn(this.identityData);
        try{
            authenticationService.kycAuth("relyingPartyId", "clientId", kycAuthDto);
        }catch (MockIdentityException e){
            Assert.assertEquals("auth-failed",e.getMessage());
        }
    }

    @Test
    public void kycAuth_withEmptyKbiChallenge_thenFail() {

        ReflectionTestUtils.setField(authenticationService, "fieldLang", "eng");
        ReflectionTestUtils.setField(authenticationService,"objectMapper",new ObjectMapper());

        KycAuthDto kycAuthDto = new KycAuthDto();
        kycAuthDto.setKbi("xsTmFtZSI6IlNpZG0aCBLIiwiZG9iIjoiMTk4Ny0xMS0yNSJ9");
        kycAuthDto.setIndividualId("individualId");
        kycAuthDto.setTransactionId("transactionId");

        IdentityData identityData = new IdentityData();
        identityData.setDateOfBirth("1987/11/25");
        LanguageValue languageValue = new LanguageValue();
        languageValue.setLanguage("eng");
        languageValue.setValue("Siddharth K Mansour");
        identityData.setFullName(List.of(languageValue));
        Mockito.when(identityService.getIdentityV2(Mockito.anyString())).thenReturn(this.identityData);
        try{
            authenticationService.kycAuth("relyingPartyId", "clientId", kycAuthDto);
        }catch (MockIdentityException e){
            Assert.assertEquals("auth-failed",e.getMessage());
        }
    }

    @Test
    public void sendOtp_validIndividualIdAndOtpChannels_thenPass() throws MockIdentityException {
        ReflectionTestUtils.setField(authenticationService,"otpChannels",Arrays.asList("email","phone"));
        String relyingPartyId = "relyingPartyId";
        String clientId = "clientId";
        String individualId = "individualId";
        SendOtpDto sendOtpDto=new SendOtpDto();
        sendOtpDto.setIndividualId("individualId");
        sendOtpDto.setOtpChannels(Arrays.asList("email","phone"));
        sendOtpDto.setTransactionId("transactionId");
        IdentityData identityData=new IdentityData();
        identityData.setIndividualId("individualId");
        identityData.setEmail("test@email.com");
        identityData.setPhone("1234567890");

        Mockito.when(identityService.getIdentity(individualId)).thenReturn(identityData);
        SendOtpResult result = authenticationService.sendOtp(relyingPartyId, clientId, sendOtpDto);

        Assert.assertNotNull(result);
        Assert.assertEquals(sendOtpDto.getTransactionId(), result.getTransactionId());
        Assert.assertEquals("XXXXXX7890", result.getMaskedMobile());
    }

    @Test
    public void sendOtp_invalidIndividualId_thenFail() {
        String relyingPartyId = "relyingPartyId";
        String clientId = "clientId";
        String individualId = "invalidId";
        SendOtpDto sendOtpDto=new SendOtpDto();
        sendOtpDto.setIndividualId(individualId);
        Mockito.when(identityService.getIdentity(individualId)).thenReturn(null);
        MockIdentityException exception = Assert.assertThrows(MockIdentityException.class, () -> {
            authenticationService.sendOtp(relyingPartyId, clientId, sendOtpDto);
        });
        Assert.assertEquals("invalid_individual_id", exception.getMessage());
    }

    @Test
    public void sendOtp_invalidOtpChannels_thenFail() {
        ReflectionTestUtils.setField(authenticationService,"otpChannels",Arrays.asList("email","phone"));
        String relyingPartyId = "relyingPartyId";
        String clientId = "clientId";
        String individualId = "individualId";
        SendOtpDto sendOtpDto=new SendOtpDto();
        sendOtpDto.setIndividualId("individualId");
        List<String> otpChannels = new ArrayList<>();
        otpChannels.add(null);

        sendOtpDto.setOtpChannels(otpChannels);
        sendOtpDto.setTransactionId("transactionId");
        IdentityData identityData=new IdentityData();
        identityData.setIndividualId("individualId");
        identityData.setEmail("test@email.com");
        identityData.setPhone("1234567890");

        Mockito.when(identityService.getIdentity(individualId)).thenReturn(identityData);

        MockIdentityException exception = Assert.assertThrows(MockIdentityException.class, () -> {
            authenticationService.sendOtp(relyingPartyId, clientId, sendOtpDto);
        });
        Assert.assertEquals("invalid_otp_channel", exception.getMessage());
    }

    @Test
    public void sendOtp_noEmailOrMobileFound_thenFail() {
        ReflectionTestUtils.setField(authenticationService,"otpChannels",Arrays.asList("email","phone"));
        String relyingPartyId = "relyingPartyId";
        String clientId = "clientId";
        String individualId = "individualId";

        SendOtpDto sendOtpDto=new SendOtpDto();
        sendOtpDto.setIndividualId("individualId");
        List<String> otpChannels = new ArrayList<>();
        otpChannels.add("email");
        otpChannels.add("phone");

        sendOtpDto.setOtpChannels(otpChannels);
        sendOtpDto.setTransactionId("transactionId");
        IdentityData identityData=new IdentityData();
        identityData.setIndividualId("individualId");
        identityData.setEmail(null);
        identityData.setPhone(null);
        Mockito.when(identityService.getIdentity(individualId)).thenReturn(identityData);
        try {
            authenticationService.sendOtp(relyingPartyId, clientId, sendOtpDto);
        }catch(MockIdentityException e) {
            Assert.assertEquals("no_email_mobile_found", e.getMessage());
        }
    }

    @Test
    public void kycExchange_withValidDetails_thenPass() throws MockIdentityException, JsonProcessingException {
        ReflectionTestUtils.setField(authenticationService,"transactionTimeoutInSecs",60);
        ReflectionTestUtils.setField(authenticationService,"encryptKyc",false);
        ReflectionTestUtils.setField(authenticationService,"objectMapper",objectMapper);
        String relyingPartyId = "relyingPartyId";
        String clientId = "clientId";

        KycExchangeRequestDto kycExchangeRequestDto=new KycExchangeRequestDto();
        kycExchangeRequestDto.setKycToken("kycToken");
        kycExchangeRequestDto.setIndividualId("individualId");
        kycExchangeRequestDto.setTransactionId("transactionId");
        kycExchangeRequestDto.setClaimLocales(Arrays.asList("en","fr"));
        kycExchangeRequestDto.setAcceptedClaims(Arrays.asList("name","gender"));

        kycExchangeRequestDto.setRequestDateTime(LocalDateTime.now());

        KycAuth kycAuth=new KycAuth();
        kycAuth.setResponseTime(LocalDateTime.now().minusSeconds(2));
        kycAuth.setPartnerSpecificUserToken("token");

        ObjectNode identityData = objectMapper.createObjectNode();
        identityData.put("gender", "Male");

        ArrayNode arrayNode = objectMapper.createArrayNode();
        ObjectNode fullNameEng = objectMapper.createObjectNode();
        fullNameEng.put("value", "Test");
        fullNameEng.put("language", "eng");
        ObjectNode fullNameFra = objectMapper.createObjectNode();
        fullNameFra.put("value", "Test_fra");
        fullNameFra.put("language", "fra");
        arrayNode.add(fullNameEng);
        arrayNode.add(fullNameFra);
        identityData.put("fullName", arrayNode);
        JWTSignatureResponseDto jwtSignatureResponseDto=new JWTSignatureResponseDto();
        jwtSignatureResponseDto.setJwtSignedData("signedData");

        Mockito.when(authRepository.findByKycTokenAndValidityAndTransactionIdAndIndividualId(
                Mockito.anyString(), eq(Valid.ACTIVE), Mockito.anyString(), Mockito.anyString()))
                .thenReturn(Optional.of(kycAuth));
        Mockito.when(identityService.getIdentityV2(Mockito.anyString())).thenReturn(identityData);
        Mockito.when(signatureService.jwtSign(Mockito.any())).thenReturn(jwtSignatureResponseDto);

        KycExchangeResponseDto response = authenticationService.kycExchange(relyingPartyId, clientId, new KycExchangeDto(kycExchangeRequestDto,null));
        Assert.assertNotNull(response);
        Assert.assertEquals("signedData", response.getKyc());
    }

    @Test
    public void kycExchange_withInValidJwe_thenFail() throws MockIdentityException, JsonProcessingException {
        ReflectionTestUtils.setField(authenticationService,"transactionTimeoutInSecs",60);
        ReflectionTestUtils.setField(authenticationService,"encryptKyc",true);
        ReflectionTestUtils.setField(authenticationService,"objectMapper",objectMapper);
        String relyingPartyId = "relyingPartyId";
        String clientId = "clientId";

        KycExchangeRequestDto kycExchangeRequestDto=new KycExchangeRequestDto();
        kycExchangeRequestDto.setKycToken("kycToken");
        kycExchangeRequestDto.setIndividualId("individualId");
        kycExchangeRequestDto.setTransactionId("transactionId");
        kycExchangeRequestDto.setClaimLocales(Arrays.asList("en","fr"));
        kycExchangeRequestDto.setAcceptedClaims(Arrays.asList("name","gender"));

        kycExchangeRequestDto.setRequestDateTime(LocalDateTime.now());

        KycAuth kycAuth=new KycAuth();
        kycAuth.setResponseTime(LocalDateTime.now().minusSeconds(2));
        kycAuth.setPartnerSpecificUserToken("token");

        ObjectNode identityData = objectMapper.createObjectNode();
        identityData.put("gender", "Male");

        ArrayNode arrayNode = objectMapper.createArrayNode();
        ObjectNode fullNameEng = objectMapper.createObjectNode();
        fullNameEng.put("value", "Test");
        fullNameEng.put("language", "eng");
        ObjectNode fullNameFra = objectMapper.createObjectNode();
        fullNameFra.put("value", "Test_fra");
        fullNameFra.put("language", "fra");
        arrayNode.add(fullNameEng);
        arrayNode.add(fullNameFra);
        identityData.put("fullName", arrayNode);
        JWTSignatureResponseDto jwtSignatureResponseDto=new JWTSignatureResponseDto();
        jwtSignatureResponseDto.setJwtSignedData("signedData");

        Mockito.when(authRepository.findByKycTokenAndValidityAndTransactionIdAndIndividualId(
                        Mockito.anyString(), eq(Valid.ACTIVE), Mockito.anyString(), Mockito.anyString()))
                .thenReturn(Optional.of(kycAuth));
        Mockito.when(identityService.getIdentityV2(Mockito.anyString())).thenReturn(identityData);
        Mockito.when(signatureService.jwtSign(Mockito.any())).thenReturn(jwtSignatureResponseDto);


        MockIdentityException exception = Assert.assertThrows(MockIdentityException.class, () -> {
            authenticationService.kycExchange(relyingPartyId, clientId, new KycExchangeDto(kycExchangeRequestDto,null));
        });
        Assert.assertEquals("mock-ida-008", exception.getMessage());
    }

    @Test
    public void kycExchange_invalidToken_thenFail() {
        String relyingPartyId = "relyingPartyId";
        String clientId = "clientId";
        KycExchangeRequestDto kycExchangeRequestDto=new KycExchangeRequestDto();
        MockIdentityException exception = Assert.assertThrows(MockIdentityException.class, () -> {
            authenticationService.kycExchange(relyingPartyId, clientId, new KycExchangeDto(kycExchangeRequestDto,null));
        });
        Assert.assertEquals("mock-ida-006", exception.getMessage());
    }

    @Test
    public void kycExchange_expiredTransaction_thenFail() {
        ReflectionTestUtils.setField(authenticationService,"transactionTimeoutInSecs",60);
        ReflectionTestUtils.setField(authenticationService,"encryptKyc",false);
        ReflectionTestUtils.setField(authenticationService,"objectMapper",objectMapper);
        String relyingPartyId = "relyingPartyId";
        String clientId = "clientId";

        KycExchangeRequestDto kycExchangeRequestDto=new KycExchangeRequestDto();
        kycExchangeRequestDto.setKycToken("kycToken");
        kycExchangeRequestDto.setIndividualId("individualId");
        kycExchangeRequestDto.setTransactionId("transactionId");
        kycExchangeRequestDto.setClaimLocales(Arrays.asList("en","fr"));
        kycExchangeRequestDto.setAcceptedClaims(Arrays.asList("name","gender"));

        kycExchangeRequestDto.setRequestDateTime(LocalDateTime.now());

        KycAuth kycAuth=new KycAuth();
        kycAuth.setResponseTime(LocalDateTime.now().minusSeconds(70));
        kycAuth.setPartnerSpecificUserToken("token");

        Mockito.when(authRepository.findByKycTokenAndValidityAndTransactionIdAndIndividualId(
                        Mockito.anyString(), eq(Valid.ACTIVE), Mockito.anyString(), Mockito.anyString()))
                .thenReturn(Optional.of(kycAuth));
        MockIdentityException exception = Assert.assertThrows(MockIdentityException.class, () -> {
            authenticationService.kycExchange(relyingPartyId, clientId, new KycExchangeDto(kycExchangeRequestDto,null));
        });
        Assert.assertEquals("mock-ida-007", exception.getMessage());
    }

    @Test
    public void kycExchange_invalidKycData_thenFail() {
        ReflectionTestUtils.setField(authenticationService,"transactionTimeoutInSecs",60);
        ReflectionTestUtils.setField(authenticationService,"encryptKyc",false);
        ReflectionTestUtils.setField(authenticationService,"objectMapper",objectMapper);
        String relyingPartyId = "relyingPartyId";
        String clientId = "clientId";

        KycExchangeRequestDto kycExchangeRequestDto=new KycExchangeRequestDto();
        kycExchangeRequestDto.setKycToken("kycToken");
        kycExchangeRequestDto.setIndividualId("individualId");
        kycExchangeRequestDto.setTransactionId("transactionId");
        kycExchangeRequestDto.setClaimLocales(Arrays.asList("en","fr"));
        kycExchangeRequestDto.setAcceptedClaims(Arrays.asList("name","gender"));

        kycExchangeRequestDto.setRequestDateTime(LocalDateTime.now());

        KycAuth kycAuth=new KycAuth();
        kycAuth.setResponseTime(LocalDateTime.now().minusSeconds(2));
        kycAuth.setPartnerSpecificUserToken("token");

        Mockito.when(authRepository.findByKycTokenAndValidityAndTransactionIdAndIndividualId(
                        Mockito.anyString(), eq(Valid.ACTIVE), Mockito.anyString(), Mockito.anyString()))
                .thenReturn(Optional.of(kycAuth));
        MockIdentityException exception = Assert.assertThrows(MockIdentityException.class, () -> {
            authenticationService.kycExchange(relyingPartyId, clientId, new KycExchangeDto(kycExchangeRequestDto,null));
        });
        Assert.assertEquals("mock-ida-008", exception.getMessage());
    }

    @Test
    public void kycExchangeV2_withDetail_thenPass()  {
        Map<String,String> oidcClaimsMap=new HashMap<>();
        oidcClaimsMap.put("name", "name");
        oidcClaimsMap.put("email", "email");
        oidcClaimsMap.put("phone", "phone");
        oidcClaimsMap.put("gender", "gender");
        oidcClaimsMap.put("dateOfBirth", "birthdate");
        oidcClaimsMap.put("encodedPhoto", "picture");
        ReflectionTestUtils.setField(authenticationService, "oidcClaimsMapping", oidcClaimsMap);
        ReflectionTestUtils.setField(authenticationService,"objectMapper",new ObjectMapper());

        IdentityData identityData = new IdentityData();
        identityData.setDateOfBirth("1987/11/25");
        LanguageValue languageValueName = new LanguageValue();
        languageValueName.setLanguage("eng");
        languageValueName.setValue("Siddharth K Mansour");
        identityData.setName(List.of(languageValueName));



        KycExchangeDto kycExchangeRequestDtoV2 = new KycExchangeDto();
        kycExchangeRequestDtoV2.setIndividualId("individualId");
        kycExchangeRequestDtoV2.setTransactionId("transactionId");

        //
        Map<String, JsonNode> acceptedClaims = new HashMap<>();

        // Add simple key-value pairs
        ObjectNode birthdate = objectMapper.createObjectNode();
        birthdate.put("essential", true);
        acceptedClaims.put("birthdate", birthdate);

        ObjectNode gender = objectMapper.createObjectNode();
        gender.put("essential", false);
        acceptedClaims.put("gender", gender);

        // Create a list for verified claims
        ArrayNode verifiedClaimsList = objectMapper.createArrayNode();

        // First verified claim
        ObjectNode verifiedClaim1 = objectMapper.createObjectNode();
        ObjectNode verification1 = objectMapper.createObjectNode();
        verification1.put("trust_framework", "pwd");
        verifiedClaim1.put("verification", verification1);

        ObjectNode claims1 = objectMapper.createObjectNode();
        claims1.put("email", NullNode.getInstance());
        claims1.put("birthdate", NullNode.getInstance());
        verifiedClaim1.put("claims", claims1);

        verifiedClaimsList.add(verifiedClaim1);

        // Second verified claim
        ObjectNode verifiedClaim2 = objectMapper.createObjectNode();
        ObjectNode verification2 = objectMapper.createObjectNode();
        verification2.put("trust_framework", "income-tax");
        verifiedClaim2.put("verification", verification2);

        ObjectNode claims2 = objectMapper.createObjectNode();
        claims2.put("name", NullNode.getInstance());
        claims2.put("email", NullNode.getInstance());
        claims2.put("gender", NullNode.getInstance());
        verifiedClaim2.put("claims", claims2);

        verifiedClaimsList.add(verifiedClaim2);

        // Third verified claim
        ObjectNode verifiedClaim3 = objectMapper.createObjectNode();
        ObjectNode verification3 = objectMapper.createObjectNode();
        verification3.put("trust_framework", NullNode.getInstance());
        verifiedClaim3.put("verification", verification3);

        ObjectNode claims3 = objectMapper.createObjectNode();
        claims3.put("email", NullNode.getInstance());
        claims3.put("birthdate", NullNode.getInstance());
        verifiedClaim3.put("claims", claims3);

        verifiedClaimsList.add(verifiedClaim3);
        ObjectNode addressClaim = objectMapper.createObjectNode();
        addressClaim.put("locality", NullNode.getInstance());

        // Add the list of verified claims to the outer map
        acceptedClaims.put("verified_claims", verifiedClaimsList);
        acceptedClaims.put("address",addressClaim);

        kycExchangeRequestDtoV2.setAcceptedClaimDetail(acceptedClaims);
        kycExchangeRequestDtoV2.setClaimLocales(List.of("eng"));
        kycExchangeRequestDtoV2.setRequestDateTime(LocalDateTime.now());

        KycAuth kycAuth = new KycAuth();
        kycAuth.setKycToken("kycToken");
        kycAuth.setTransactionId("transactionId");
        kycAuth.setIndividualId("individualId");
        kycAuth.setPartnerSpecificUserToken("partnerSpecificUserToken");
        kycAuth.setResponseTime(LocalDateTime.now());
        Optional<KycAuth> kycAuthOptional = Optional.of(kycAuth);
        Mockito.when(authRepository.findByKycTokenAndValidityAndTransactionIdAndIndividualId(Mockito.any(),
                                    Mockito.any(),Mockito.any(),Mockito.any())).thenReturn(kycAuthOptional);
        Mockito.when(authRepository.save(Mockito.any())).thenReturn(new KycAuth());

        Mockito.when(identityService.getIdentityV2(Mockito.anyString())).thenReturn(this.identityData);

        VerifiedClaim verifiedClaim = new VerifiedClaim();
        verifiedClaim.setTrustFramework("pwd");
        verifiedClaim.setClaim("name");

        VerifiedClaim verifiedClaim4=new VerifiedClaim();
        verifiedClaim4.setTrustFramework("pwd");
        verifiedClaim4.setClaim("email");

        VerifiedClaim verifiedClaim5=new VerifiedClaim();
        verifiedClaim5.setTrustFramework("pwd");
        verifiedClaim5.setClaim("birthdate");

        List<VerifiedClaim> verifiedClaimList =new ArrayList<>();
        verifiedClaimList.add(verifiedClaim);
        verifiedClaimList.add(verifiedClaim4);
        verifiedClaimList.add(verifiedClaim5);
        Optional<List<VerifiedClaim>> verifiedClaimsOptional = Optional.of(verifiedClaimList);


        //Mockito.when(verifiedClaimRepository.findByIndividualIdAndActive(Mockito.anyString(),Mockito.anyBoolean())).thenReturn(verifiedClaimsOptional);
        JWTSignatureResponseDto jwtSignatureResponseDto = new JWTSignatureResponseDto();
        jwtSignatureResponseDto.setJwtSignedData("jwtSignedData");
        Mockito.when(signatureService.jwtSign(Mockito.any())).thenReturn(jwtSignatureResponseDto);
        KycExchangeResponseDto kycExchangeResponseDto = authenticationService.kycExchange("relyingPartyId", "clientId", kycExchangeRequestDtoV2);
        Assert.assertEquals("jwtSignedData",kycExchangeResponseDto.getKyc());
    }

    @Test
    public void kycExchangeV2_withInValidIndividualId_thenFail() throws InvocationTargetException, IllegalAccessException, NoSuchMethodException {
        Map<String,String> oidcClaimsMap=new HashMap<>();
        oidcClaimsMap.put("name", "name");
        oidcClaimsMap.put("email", "email");
        oidcClaimsMap.put("phone", "phone");
        oidcClaimsMap.put("gender", "gender");
        oidcClaimsMap.put("dateOfBirth", "birthdate");
        oidcClaimsMap.put("encodedPhoto", "picture");
        ReflectionTestUtils.setField(authenticationService, "oidcClaimsMapping", oidcClaimsMap);

        KycExchangeDto kycExchangeRequestDtoV2 = new KycExchangeDto();
        kycExchangeRequestDtoV2.setIndividualId("individualId");
        kycExchangeRequestDtoV2.setTransactionId("transactionId");

        kycExchangeRequestDtoV2.setAcceptedClaimDetail(new HashMap<>());
        kycExchangeRequestDtoV2.setClaimLocales(List.of("eng"));
        kycExchangeRequestDtoV2.setRequestDateTime(LocalDateTime.now());

        KycAuth kycAuth = new KycAuth();
        kycAuth.setKycToken("kycToken");
        kycAuth.setTransactionId("transactionId");
        kycAuth.setIndividualId("individualId");
        kycAuth.setPartnerSpecificUserToken("partnerSpecificUserToken");
        kycAuth.setResponseTime(LocalDateTime.now());
        Optional<KycAuth> kycAuthOptional = Optional.of(kycAuth);
        Mockito.when(authRepository.findByKycTokenAndValidityAndTransactionIdAndIndividualId(Mockito.any(),
                Mockito.any(),Mockito.any(),Mockito.any())).thenReturn(kycAuthOptional);

        Mockito.when(identityService.getIdentityV2(Mockito.anyString())).thenReturn(null);

        try{
            authenticationService.kycExchange("relyingPartyId", "clientId", kycExchangeRequestDtoV2);
        }catch (MockIdentityException e){
            Assert.assertEquals("mock-ida-008",e.getMessage());
        }
    }

    @Test
    public void kycExchangeV2_withDetailAndMatchedClaims_thenPass() {
        Map<String, String> oidcClaimsMap = new HashMap<>();
        oidcClaimsMap.put("name", "name");
        oidcClaimsMap.put("email", "email");
        oidcClaimsMap.put("phone", "phone");
        oidcClaimsMap.put("gender", "gender");
        oidcClaimsMap.put("dateOfBirth", "birthdate");
        oidcClaimsMap.put("encodedPhoto", "picture");
        ReflectionTestUtils.setField(authenticationService, "oidcClaimsMapping", oidcClaimsMap);
        ReflectionTestUtils.setField(authenticationService, "objectMapper", new ObjectMapper());

        // Create an IdentityData object
        IdentityData identityData = new IdentityData();
        identityData.setDateOfBirth("1987/11/25");
        LanguageValue languageValueName = new LanguageValue();
        languageValueName.setLanguage("eng");
        languageValueName.setValue("Siddharth K Mansour");
        identityData.setName(List.of(languageValueName));

        // Convert IdentityData to JsonNode
        ObjectMapper objectMapper = new ObjectMapper();
        JsonNode identityDataJsonNode = objectMapper.valueToTree(identityData);

        KycExchangeDto kycExchangeRequestDtoV2 = new KycExchangeDto();
        kycExchangeRequestDtoV2.setIndividualId("individualId");
        kycExchangeRequestDtoV2.setTransactionId("transactionId");

        Map<String, JsonNode> acceptedClaims = new HashMap<>();

        ObjectNode birthdate = objectMapper.createObjectNode();
        birthdate.put("essential", true);
        acceptedClaims.put("birthdate", birthdate);

        ObjectNode gender = objectMapper.createObjectNode();
        gender.put("essential", false);
        acceptedClaims.put("gender", gender);

        // Create a list for verified claims
        ArrayNode verifiedClaimsList = objectMapper.createArrayNode();

        // First verified claim with matching trust framework
        ObjectNode verifiedClaim1 = objectMapper.createObjectNode();
        ObjectNode verification1 = objectMapper.createObjectNode();
        verification1.put("trust_framework", "pwd");
        verifiedClaim1.put("verification", verification1);

        ObjectNode claims1 = objectMapper.createObjectNode();
        claims1.put("email", NullNode.getInstance());
        claims1.put("birthdate", NullNode.getInstance());
        verifiedClaim1.put("claims", claims1);
        verifiedClaimsList.add(verifiedClaim1);

        // Set up the second verified claim that should not match
        ObjectNode verifiedClaim2 = objectMapper.createObjectNode();
        ObjectNode verification2 = objectMapper.createObjectNode();
        verification2.put("trust_framework", "non_matching");
        verifiedClaim2.put("verification", verification2);

        ObjectNode claims2 = objectMapper.createObjectNode();
        claims2.put("name", NullNode.getInstance());
        claims2.put("email", NullNode.getInstance());
        claims2.put("gender", NullNode.getInstance());
        verifiedClaim2.put("claims", claims2);
        verifiedClaimsList.add(verifiedClaim2);

        // Add the list of verified claims to the outer map
        acceptedClaims.put("verified_claims", verifiedClaimsList);
        kycExchangeRequestDtoV2.setAcceptedClaimDetail(acceptedClaims);
        kycExchangeRequestDtoV2.setClaimLocales(List.of("eng"));
        kycExchangeRequestDtoV2.setRequestDateTime(LocalDateTime.now());

        KycAuth kycAuth = new KycAuth();
        kycAuth.setKycToken("kycToken");
        kycAuth.setTransactionId("transactionId");
        kycAuth.setIndividualId("individualId");
        kycAuth.setPartnerSpecificUserToken("partnerSpecificUserToken");
        kycAuth.setResponseTime(LocalDateTime.now());
        Optional<KycAuth> kycAuthOptional = Optional.of(kycAuth);
        Mockito.when(authRepository.findByKycTokenAndValidityAndTransactionIdAndIndividualId(Mockito.any(),
                Mockito.any(), Mockito.any(), Mockito.any())).thenReturn(kycAuthOptional);
        Mockito.when(authRepository.save(Mockito.any())).thenReturn(new KycAuth());

        // Mock the identityService to return JsonNode
        Mockito.when(identityService.getIdentityV2(Mockito.anyString())).thenReturn(identityDataJsonNode);

        VerifiedClaim verifiedClaim = new VerifiedClaim();
        verifiedClaim.setTrustFramework("pwd");
        verifiedClaim.setClaim("email");

        VerifiedClaim verifiedClaim4 = new VerifiedClaim();
        verifiedClaim4.setTrustFramework("pwd");
        verifiedClaim4.setClaim("birthdate");

        List<VerifiedClaim> verifiedClaimList = new ArrayList<>();
        verifiedClaimList.add(verifiedClaim);
        verifiedClaimList.add(verifiedClaim4);
        Optional<List<VerifiedClaim>> verifiedClaimsOptional = Optional.of(verifiedClaimList);

        Mockito.when(verifiedClaimRepository.findByIndividualIdAndClaimAndIsActive(Mockito.anyString(), Mockito.anyString(), Mockito.anyBoolean()))
                .thenReturn(verifiedClaimsOptional);

        JWTSignatureResponseDto jwtSignatureResponseDto = new JWTSignatureResponseDto();
        jwtSignatureResponseDto.setJwtSignedData("jwtSignedData");
        Mockito.when(signatureService.jwtSign(Mockito.any())).thenReturn(jwtSignatureResponseDto);

        KycExchangeResponseDto kycExchangeResponseDto = authenticationService.kycExchange("relyingPartyId", "clientId", kycExchangeRequestDtoV2);
        Assert.assertEquals("jwtSignedData", kycExchangeResponseDto.getKyc());
    }

    @Test
    public void kycExchangeV2_withOutVerifiedClaims_thenPass() throws InvocationTargetException, IllegalAccessException, NoSuchMethodException {
        Map<String,String> oidcClaimsMap=new HashMap<>();
        oidcClaimsMap.put("name", "name");
        oidcClaimsMap.put("email", "email");
        oidcClaimsMap.put("phone", "phone");
        oidcClaimsMap.put("gender", "gender");
        oidcClaimsMap.put("dateOfBirth", "birthdate");
        oidcClaimsMap.put("encodedPhoto", "picture");
        ReflectionTestUtils.setField(authenticationService, "oidcClaimsMapping", oidcClaimsMap);
        ReflectionTestUtils.setField(authenticationService,"objectMapper",new ObjectMapper());

        IdentityData identityData = new IdentityData();
        identityData.setDateOfBirth("1987/11/25");
        LanguageValue languageValueName = new LanguageValue();
        languageValueName.setLanguage("eng");
        languageValueName.setValue("Siddharth K Mansour");
        identityData.setName(List.of(languageValueName));

        KycExchangeRequestDtoV2 kycExchangeRequestDtoV2 = new KycExchangeRequestDtoV2();
        kycExchangeRequestDtoV2.setIndividualId("individualId");
        kycExchangeRequestDtoV2.setTransactionId("transactionId");

        Map<String, JsonNode> acceptedClaims = new HashMap<>();

        // Add simple key-value pairs
        ObjectNode birthdate = objectMapper.createObjectNode();
        birthdate.put("essential", true);
        acceptedClaims.put("birthdate", birthdate);

        ObjectNode gender = objectMapper.createObjectNode();
        gender.put("essential", false);
        acceptedClaims.put("gender", gender);

        // Create a list for verified claims
        ArrayNode verifiedClaimsList = objectMapper.createArrayNode();

        // First verified claim
        ObjectNode verifiedClaim1 = objectMapper.createObjectNode();
        ObjectNode verification1 = objectMapper.createObjectNode();
        verification1.put("trust_framework", "pwd");
        verifiedClaim1.put("verification", verification1);

        ObjectNode claims1 = objectMapper.createObjectNode();
        claims1.put("email", NullNode.getInstance());
        claims1.put("birthdate", NullNode.getInstance());
        verifiedClaim1.put("claims", claims1);

        verifiedClaimsList.add(verifiedClaim1);

        // Second verified claim
        ObjectNode verifiedClaim2 = objectMapper.createObjectNode();
        ObjectNode verification2 =objectMapper.createObjectNode();
        verification2.put("trust_framework", "income-tax");
        verifiedClaim2.put("verification", verification2);

        ObjectNode claims2 = objectMapper.createObjectNode();
        claims2.put("name", NullNode.getInstance());
        claims2.put("email", NullNode.getInstance());
        claims2.put("gender", NullNode.getInstance());
        verifiedClaim2.put("claims", claims2);

        verifiedClaimsList.add(verifiedClaim2);

        // Third verified claim
        ObjectNode verifiedClaim3 = objectMapper.createObjectNode();
        ObjectNode verification3 = objectMapper.createObjectNode();
        verification3.put("trust_framework", NullNode.getInstance());
        verifiedClaim3.put("verification", verification3);

        ObjectNode claims3 =  objectMapper.createObjectNode();
        claims3.put("email", NullNode.getInstance());
        claims3.put("birthdate", NullNode.getInstance());
        verifiedClaim3.put("claims", claims3);

        verifiedClaimsList.add(verifiedClaim3);

        // Add the list of verified claims to the outer map
        acceptedClaims.put("verified_claims", verifiedClaimsList);

        kycExchangeRequestDtoV2.setAcceptedClaims(Arrays.asList("name"));
        kycExchangeRequestDtoV2.setClaimLocales(List.of("eng"));
        kycExchangeRequestDtoV2.setRequestDateTime(LocalDateTime.now());

        KycAuth kycAuth = new KycAuth();
        kycAuth.setKycToken("kycToken");
        kycAuth.setTransactionId("transactionId");
        kycAuth.setIndividualId("individualId");
        kycAuth.setPartnerSpecificUserToken("partnerSpecificUserToken");
        kycAuth.setResponseTime(LocalDateTime.now());
        Optional<KycAuth> kycAuthOptional = Optional.of(kycAuth);
        Mockito.when(authRepository.findByKycTokenAndValidityAndTransactionIdAndIndividualId(Mockito.any(),
                Mockito.any(),Mockito.any(),Mockito.any())).thenReturn(kycAuthOptional);
        Mockito.when(authRepository.save(Mockito.any())).thenReturn(new KycAuth());

        Mockito.when(identityService.getIdentityV2(Mockito.anyString())).thenReturn(this.identityData);

       // Mockito.when(verifiedClaimRepository.findByIndividualIdAndActive(Mockito.anyString(),Mockito.anyBoolean())).thenReturn(Optional.empty());
        JWTSignatureResponseDto jwtSignatureResponseDto = new JWTSignatureResponseDto();
        jwtSignatureResponseDto.setJwtSignedData("jwtSignedData");
        Mockito.when(signatureService.jwtSign(Mockito.any())).thenReturn(jwtSignatureResponseDto);
        KycExchangeResponseDto kycExchangeResponseDto = authenticationService.kycExchange("relyingPartyId", "clientId",
                new KycExchangeDto(kycExchangeRequestDtoV2, acceptedClaims));
        Assert.assertEquals("jwtSignedData",kycExchangeResponseDto.getKyc());
    }


    @Test
    public void kycAuth2_withValidKbiChallenge_thenPass() throws Exception {

        List<Map<String,String>> fieldDetailList = List.of(Map.of("id","individualId","type","text","format","string")
                ,Map.of("id","fullName","type","text","format","")
                ,Map.of("id","dateOfBirth","type","date","format","yyyy-MM-dd"));

        Map<String,String> oidcClaimsMap=new HashMap<>();
        oidcClaimsMap.put("name","name");
        oidcClaimsMap.put("email","email");
        oidcClaimsMap.put("dateOfBirth","birthdate");
        oidcClaimsMap.put("encodedPhoto","picture");
        oidcClaimsMap.put("gender","gender");
        oidcClaimsMap.put("phone","phone");

        ReflectionTestUtils.setField(authenticationService, "oidcClaimsMapping", oidcClaimsMap);
        ReflectionTestUtils.setField(authenticationService, "fieldDetailList", fieldDetailList);
        ReflectionTestUtils.setField(authenticationService, "fieldLang", "eng");
        ReflectionTestUtils.setField(authenticationService,"objectMapper",new ObjectMapper());

        KycAuthDto kycAuthDto = new KycAuthDto();
        kycAuthDto.setKbi("eyJmdWxsTmFtZSI6IlNpZGRoYXJ0aCBLIE1hbnNvdXIiLCJkYXRlT2ZCaXJ0aCI6IjE5ODctMTEtMjUifQ==");
        kycAuthDto.setIndividualId("individualId");
        kycAuthDto.setTransactionId("transactionId");

        IdentityData identityData = new IdentityData();
        identityData.setDateOfBirth("1987/11/25");
        LanguageValue languageValueFullName = new LanguageValue();
        languageValueFullName.setLanguage("eng");
        languageValueFullName.setValue("Siddharth K Mansour");
        identityData.setFullName(List.of(languageValueFullName));

        LanguageValue languageValueName = new LanguageValue();
        languageValueName.setLanguage("eng");
        languageValueName.setValue("Siddharth");
        identityData.setName(List.of(languageValueName));

        identityData.setEncodedPhoto("encodedPhoto");
        identityData.setDateOfBirth("1987/11/25");
        identityData.setEmail("email@gmail.com");

        Mockito.when(identityService.getIdentityV2(Mockito.anyString())).thenReturn(this.identityData);

        Mockito.when(authRepository.save(Mockito.any())).thenReturn(new KycAuth());

        List<VerifiedClaim> verifiedClaimList =new ArrayList<>();
        //fill this verifiedClaimList with some data
        VerifiedClaim verifiedClaimName = new VerifiedClaim();
        verifiedClaimName.setTrustFramework("trustFramework");
        verifiedClaimName.setClaim("name");
        verifiedClaimName.setIndividualId("individualId");
        verifiedClaimName.setIsActive(true);


        VerifiedClaim verifiedClaimEmail = new VerifiedClaim();
        verifiedClaimEmail.setTrustFramework("trustFramework");
        verifiedClaimEmail.setClaim("email");
        verifiedClaimEmail.setIndividualId("individualId");
        verifiedClaimEmail.setIsActive(true);

        verifiedClaimList.add(verifiedClaimName);
        verifiedClaimList.add(verifiedClaimEmail);


        Optional<List<VerifiedClaim>> verifiedClaimsOptional = Optional.of(verifiedClaimList);
        Mockito.when(verifiedClaimRepository.findByIndividualIdAndIsActive(Mockito.anyString(),Mockito.anyBoolean())).thenReturn(verifiedClaimsOptional);

        kycAuthDto.setClaimMetadataRequired(true);
        KycAuthResponseDto kycAuthResponseDtoV2 = authenticationService.kycAuth("relyingPartyId", "clientId", kycAuthDto);

        int oidcSupportedIdentityData =getOidcSupportedIdentityData(this.identityData,oidcClaimsMap);
        Map<String,List<JsonNode>> claimMetaData = kycAuthResponseDtoV2.getClaimMetadata();
        Assert.assertEquals(claimMetaData.size(),oidcSupportedIdentityData);

        Assert.assertTrue(claimMetaData.containsKey("email"));
        Assert.assertTrue(kycAuthResponseDtoV2.isAuthStatus());

    }


    @Test
    public void kycAuth2_withValidKbiChallenge_and_withOutVerifiedClaim_thenPass() throws Exception {

        List<Map<String,String>> fieldDetailList = List.of(Map.of("id","individualId","type","text","format","string")
                ,Map.of("id","fullName","type","text","format","")
                ,Map.of("id","dateOfBirth","type","date","format","yyyy-MM-dd"));

        ReflectionTestUtils.setField(authenticationService, "fieldDetailList", fieldDetailList);
        ReflectionTestUtils.setField(authenticationService, "fieldLang", "eng");

        KycAuthDto kycAuthDto = new KycAuthDto();
        kycAuthDto.setKbi("eyJmdWxsTmFtZSI6IlNpZGRoYXJ0aCBLIE1hbnNvdXIiLCJkYXRlT2ZCaXJ0aCI6IjE5ODctMTEtMjUifQ==");
        kycAuthDto.setIndividualId("individualId");
        kycAuthDto.setTransactionId("transactionId");

        IdentityData identityData = new IdentityData();
        identityData.setDateOfBirth("1987/11/25");
        LanguageValue languageValueFullName = new LanguageValue();
        languageValueFullName.setLanguage("eng");
        languageValueFullName.setValue("Siddharth K Mansour");
        identityData.setFullName(List.of(languageValueFullName));

        LanguageValue languageValueName = new LanguageValue();
        languageValueName.setLanguage("eng");
        languageValueName.setValue("Siddharth");
        identityData.setName(List.of(languageValueName));

        identityData.setEncodedPhoto("encodedPhoto");
        identityData.setDateOfBirth("1987/11/25");
        identityData.setEmail("email@gmail.com");

        Mockito.when(identityService.getIdentityV2(Mockito.anyString())).thenReturn(this.identityData);

        Mockito.when(authRepository.save(Mockito.any())).thenReturn(new KycAuth());

        Mockito.when(verifiedClaimRepository.findByIndividualIdAndIsActive(Mockito.anyString(),Mockito.anyBoolean())).thenReturn(Optional.empty());

        kycAuthDto.setClaimMetadataRequired(true);
        KycAuthResponseDto kycAuthResponseDtoV2 = authenticationService.kycAuth("relyingPartyId", "clientId", kycAuthDto);

        int oidcSupportedIdentityData = getOidcSupportedIdentityData(this.identityData,oidcClaimsMap);
        Map<String,List<JsonNode>> claimMetaData = kycAuthResponseDtoV2.getClaimMetadata();
        Assert.assertEquals(claimMetaData.size(),oidcSupportedIdentityData);

        Assert.assertTrue(claimMetaData.containsKey("email"));
        Assert.assertTrue(kycAuthResponseDtoV2.isAuthStatus());

    }


    private  int getOidcSupportedIdentityData(JsonNode identityData,Map<String,String> oidcClaimsMap) throws Exception {
        int oidcSupportedIdentityData=0;
        for(String claim :oidcClaimsMap.keySet()){
            if(getIdentityDataValue(identityData,claim,"eng")!=null)oidcSupportedIdentityData++;
        }
        return oidcSupportedIdentityData;
    }


    public static String getIdentityDataValue(JsonNode jsonNode, String field, String fieldLang) {
        if(jsonNode.has(field)){
            Object fieldValue = jsonNode.get(field);
            if(fieldValue instanceof ArrayNode){
                List<LanguageValue> languageValues = getLanguageValuesList((ArrayNode) fieldValue);
                for(LanguageValue languageValue:languageValues){
                    if(languageValue.getLanguage().equals(fieldLang)){
                        return languageValue.getValue();
                    }
                }
            }else
                return jsonNode.get(field).asText();
        }
        return null;
    }

    public static List<LanguageValue> getLanguageValuesList(ArrayNode fieldValue){
        List<LanguageValue> languageValues=new ArrayList<>();
        for (JsonNode node : (ArrayNode) fieldValue) {
            String language = node.get("language").asText();
            String value = node.get("value").asText();
            LanguageValue languageValue = new LanguageValue();
            languageValue.setLanguage(language);
            languageValue.setValue(value);
            languageValues.add(languageValue);
        }
        return languageValues;
    }
}<|MERGE_RESOLUTION|>--- conflicted
+++ resolved
@@ -108,8 +108,6 @@
     }
 
     @Test
-<<<<<<< HEAD
-=======
     public void kycAuth_withInvalidIdentity_thenFail() {
         KycAuthDto kycAuthDto = new KycAuthDto();
         kycAuthDto.setKbi("eyJmdWxsTmFtZSI6IlNpZGRoYXJ0aCBLIE1hbnNvdXIiLCJkYXRlT2ZCaXJ0aCI6IjE5ODctMTEtMjUifQ==");
@@ -304,7 +302,6 @@
     }
 
     @Test
->>>>>>> aa0a8ccc
     public void kycAuth_withValidKbiChallengeCustomPSUTfield_thenPass() {
         List<Map<String,String>> fieldDetailList = List.of(Map.of("id","individualId","type","text","format","string")
                 ,Map.of("id","fullName","type","text","format","")
