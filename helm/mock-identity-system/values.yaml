## Global Docker image parameters
## Please, note that this will override the image parameters, including dependencies, configured to use the global value
## Current available global Docker image parameters: imageRegistry and imagePullSecrets
##
# global:
#   imageRegistry: myRegistryName
#   imagePullSecrets:
#     - myRegistryKeySecretName
#   storageClass: myStorageClass

## Add labels to all the deployed resources
##
commonLabels:
  app.kubernetes.io/component: mosip

## Add annotations to all the deployed resources
##
commonAnnotations: {}

## Kubernetes Cluster Domain
##
clusterDomain: cluster.local

## Extra objects to deploy (value evaluated as a template)
##
extraDeploy: []

## Number of nodes
##
replicaCount: 1

service:
  type: ClusterIP
  port: 80
  ## loadBalancerIP for the SuiteCRM Service (optional, cloud specific)
  ## ref: http://kubernetes.io/docs/user-guide/services/#type-loadbalancer
  ##
  ## loadBalancerIP:
  ##
  ## nodePorts:
  ##   http: <to set explicitly, choose port between 30000-32767>
  ##   https: <to set explicitly, choose port between 30000-32767>
  ##

  nodePorts:
    http: ""
    https: ""
  ## Enable client source IP preservation
  ## ref http://kubernetes.io/docs/tasks/access-application-cluster/create-external-load-balancer/#preserving-the-client-source-ip
  ##
  externalTrafficPolicy: Cluster

image:
  registry: docker.io
  repository: mosipdev/mock-identity-system
<<<<<<< HEAD
  tag: release-0.10.x
=======
  tag: develop
>>>>>>> aa0a8ccc
  ## Specify a imagePullPolicy
  ## Defaults to 'Always' if image tag is 'latest', else set to 'IfNotPresent'
  ## ref: http://kubernetes.io/docs/user-guide/images/#pre-pulling-images
  ##
  pullPolicy: Always
  ## Optionally specify an array of imagePullSecrets.
  ## Secrets must be manually created in the namespace.
  ## ref: https://kubernetes.io/docs/tasks/configure-pod-container/pull-image-private-registry/
  ##
  # pullSecrets:
  #   - myRegistryKeySecretName

## Port on which this particular spring service module is running.
springServicePort: 8082

## Configure extra options for liveness and readiness probes
## ref: https://kubernetes.io/docs/tasks/configure-pod-container/configure-liveness-readiness-probes/#configure-probes
##
startupProbe:
  enabled: true
  httpGet:
    path: /v1/mock-identity-system/actuator/health
    port: 8082
  initialDelaySeconds: 0
  periodSeconds: 10
  timeoutSeconds: 5
  failureThreshold: 30
  successThreshold: 1

livenessProbe:
  enabled: true
  httpGet:
    path: /v1/mock-identity-system/actuator/health
    port: 8082
  initialDelaySeconds: 20
  periodSeconds: 10
  timeoutSeconds: 5
  failureThreshold: 6
  successThreshold: 1

readinessProbe:
  enabled: true
  httpGet:
    path: /v1/mock-identity-system/actuator/health
    port: 8082
  initialDelaySeconds: 0
  periodSeconds: 10
  timeoutSeconds: 5
  failureThreshold: 6
  successThreshold: 1

##
# existingConfigmap:

## Command and args for running the container (set to default if not set). Use array form
##
command: []
args: []

## Deployment pod host aliases
## https://kubernetes.io/docs/concepts/services-networking/add-entries-to-pod-etc-hosts-with-host-aliases/
##
hostAliases: []

## ref: http://kubernetes.io/docs/user-guide/compute-resources/
##
resources:
  # We usually recommend not to specify default resources and to leave this as a conscious
  # choice for the user. This also increases chances charts run on environments with little
  # resources, such as Minikube. If you do want to specify resources, uncomment the following
  # lines, adjust them as necessary, and remove the curly braces after 'resources:'.
  limits:
    cpu: 500m
    memory: 2250Mi
  requests:
    cpu: 100m
    memory: 1500Mi

additionalResources:
  ## Specify any JAVA_OPTS string here. These typically will be specified in conjunction with above resources
  ## Example: java_opts: "-Xms500M -Xmx500M"
  javaOpts: "-Xms1500M -Xmx1500M"

## ref: https://kubernetes.io/docs/tasks/configure-pod-container/security-context/#set-the-security-context-for-a-container
## Clamav container already runs as 'mosip' user, so we may not need to enable this
containerSecurityContext:
  enabled: false
  runAsUser: mosip
  runAsNonRoot: true

## ref: https://kubernetes.io/docs/tasks/configure-pod-container/security-context/#set-the-security-context-for-a-pod
##
podSecurityContext:
  enabled: false
  fsGroup: 1001

## Pod affinity preset
## ref: https://kubernetes.io/docs/concepts/scheduling-eviction/assign-pod-node/#inter-pod-affinity-and-anti-affinity
## Allowed values: soft, hard
##
podAffinityPreset: ""

## Pod anti-affinity preset
## Ref: https://kubernetes.io/docs/concepts/scheduling-eviction/assign-pod-node/#inter-pod-affinity-and-anti-affinity
## Allowed values: soft, hard
##
podAntiAffinityPreset: soft

## Node affinity preset
## Ref: https://kubernetes.io/docs/concepts/scheduling-eviction/assign-pod-node/#node-affinity
## Allowed values: soft, hard
##
nodeAffinityPreset:
  ## Node affinity type
  ## Allowed values: soft, hard
  ##
  type: ""
  ## Node label key to match
  ## E.g.
  ## key: "kubernetes.io/e2e-az-name"
  ##
  key: ""
  ## Node label values to match
  ## E.g.
  ## values:
  ##   - e2e-az1
  ##   - e2e-az2
  ##
  values: []

## Affinity for pod assignment. Evaluated as a template.
## Ref: https://kubernetes.io/docs/concepts/configuration/assign-pod-node/#affinity-and-anti-affinity
##
affinity: {}

## Node labels for pod assignment. Evaluated as a template.
## ref: https://kubernetes.io/docs/user-guide/node-selection/
##
nodeSelector: {}

## Tolerations for pod assignment. Evaluated as a template.
## ref: https://kubernetes.io/docs/concepts/configuration/taint-and-toleration/
##
tolerations: []

## Pod extra labels
## ref: https://kubernetes.io/docs/concepts/overview/working-with-objects/labels/
##
podLabels: {}

## Annotations for server pods.
## ref: https://kubernetes.io/docs/concepts/overview/working-with-objects/annotations/
##
podAnnotations: {}

##  pods' priority.
## ref: https://kubernetes.io/docs/concepts/configuration/pod-priority-preemption/
##
# priorityClassName: ""

## lifecycleHooks for the  container to automate configuration before or after startup.
##
lifecycleHooks: {}

## Custom Liveness probes for
##
customLivenessProbe: {}

## Custom Rediness probes
##
customReadinessProbe: {}

## Update strategy - only really applicable for deployments with RWO PVs attached
## If replicas = 1, an update can get "stuck", as the previous pod remains attached to the
## PV, and the "incoming" pod can never start. Changing the strategy to "Recreate" will
## terminate the single previous pod, so that the new, incoming pod can attach to the PV
##
updateStrategy:
  type: RollingUpdate

## Additional environment variables to set
## Example:
## extraEnvVars:
##   - name: FOO
##     value: "bar"
##
extraEnvVars:
  - name: DATABASE_HOST
    valueFrom:
      configMapKeyRef:
        name: mockid-postgres-config
        key: database-host
  - name: DATABASE_PORT
    valueFrom:
      configMapKeyRef:
        name: mockid-postgres-config
        key: database-port
  - name: DATABASE_NAME
    valueFrom:
      configMapKeyRef:
        name: mockid-postgres-config
        key: database-name
  - name: DATABASE_USERNAME
    valueFrom:
      configMapKeyRef:
        name: mockid-postgres-config
        key: database-username
  - name: DB_DBUSER_PASSWORD
    valueFrom:
      secretKeyRef:
        name: db-common-secrets
        key: db-dbuser-password
  - name: SOFTHSM_MOCK_IDENTITY_SYSTEM_SECURITY_PIN
    valueFrom:
      secretKeyRef:
        name: softhsm-mock-identity-system
        key: security-pin
  - name: hsm_local_dir_name
    value: hsm-client
  - name: MOSIP_ESIGNET_MOCK_SUPPORTED_FIELDS
    value: individualId,password

## ConfigMap with extra environment variables that used
##
extraEnvVarsCM:
  - softhsm-mock-identity-system-share

## Secret with extra environment variables
##
extraEnvVarsSecret:

## Extra volumes to add to the deployment
##
extraVolumes: []

## Extra volume mounts to add to the container
##
extraVolumeMounts: []

## Add init containers to the  pods.
## Example:
## initContainers:
##   - name: your-image-name
##     image: your-image
##     imagePullPolicy: Always
##     ports:
##       - name: portname
##         containerPort: 1234
##
initContainers:
  - command:
      - /bin/bash
      - -c
      - if [ "$ENABLE_INSECURE" = "true" ]; then HOST=$( env | grep "mosip-api-internal-host"
        |sed "s/mosip-api-internal-host=//g"); if [ -z "$HOST" ]; then echo "HOST
        $HOST is empty; EXITING"; exit 1; fi; openssl s_client -servername "$HOST"
        -connect "$HOST":443  > "$HOST.cer" 2>/dev/null & sleep 2 ; sed -i -ne '/-BEGIN
        CERTIFICATE-/,/-END CERTIFICATE-/p' "$HOST.cer"; cat "$HOST.cer"; /usr/local/openjdk-11/bin/keytool
        -delete -alias "$HOST" -keystore $JAVA_HOME/lib/security/cacerts  -storepass
        changeit; /usr/local/openjdk-11/bin/keytool -trustcacerts -keystore "$JAVA_HOME/lib/security/cacerts"
        -storepass changeit -noprompt -importcert -alias "$HOST" -file "$HOST.cer"
        ; if [ $? -gt 0 ]; then echo "Failed to add SSL certificate for host $host;
        EXITING"; exit 1; fi; cp /usr/local/openjdk-11/lib/security/cacerts /cacerts;
        fi
    env:
      - name: ENABLE_INSECURE
        value: "true"
    envFrom:
      - configMapRef:
          name: global
    image: docker.io/openjdk:11-jre
    imagePullPolicy: Always
    name: cacerts
    resources: {}
    securityContext:
      runAsUser: 0
    terminationMessagePath: /dev/termination-log
    terminationMessagePolicy: File
    volumeMounts:
      - mountPath: /cacerts
        name: cacerts

## Add sidecars to the  pods.
## Example:
## sidecars:
##   - name: your-image-name
##     image: your-image
##     imagePullPolicy: Always
##     ports:
##       - name: portname
##         containerPort: 1234
##
sidecars: {}

persistence:
  enabled: false
  ## If defined, storageClassName: <storageClass>
  ## If set to "-", storageClassName: "", which disables dynamic provisioning
  ## If undefined (the default) or set to null, no storageClassName spec is
  ##   set, choosing the default provisioner.  (gp2 on AWS, standard on
  ##   GKE, AWS & OpenStack).
  ##
  # storageClass: "-"
  ##
  ## If you want to reuse an existing claim, you can pass the name of the PVC using
  ## the existingClaim variable
  # existingClaim: your-claim
  ## ReadWriteMany not supported by AWS gp2
  storageClass:
  accessModes:
    - ReadWriteOnce
  size: 10M
  existingClaim:
  # Dir where config and keys are written inside container
  mountDir:

## Init containers parameters:
## volumePermissions: Change the owner and group of the persistent volume mountpoint to runAsUser:fsGroup values from the securityContext section.
##
volumePermissions:
  enabled: false
  image:
    registry: docker.io
    repository: bitnami/bitnami-shell
    tag: "10"
    pullPolicy: Always
    ## Optionally specify an array of imagePullSecrets.
    ## Secrets must be manually created in the namespace.
    ## ref: https://kubernetes.io/docs/tasks/configure-pod-container/pull-image-private-registry/
    ##
    pullSecrets: []
    ##   - myRegistryKeySecretName
  ## Init containers' resource requests and limits
  ## ref: http://kubernetes.io/docs/user-guide/compute-resources/
  ##
  resources:
    ## We usually recommend not to specify default resources and to leave this as a conscious
    ## choice for the user. This also increases chances charts run on environments with little
    ## resources, such as Minikube. If you do want to specify resources, uncomment the following
    ## lines, adjust them as necessary, and remove the curly braces after 'resources:'.
    ##
    limits: {}
    ##   cpu: 100m
    ##   memory: 128Mi
    ##
    requests: {}
    ##   cpu: 100m
    ##   memory: 128Mi
    ##

## Specifies whether RBAC resources should be created
##
rbac:
  create: true

## Specifies whether a ServiceAccount should be created
##
serviceAccount:
  create: true
  ## The name of the ServiceAccount to use.
  ## If not set and create is true, a name is generated using the fullname template
  ##
  name:

## Prometheus Metrics
##
metrics:
  enabled: true
  ## Prometheus pod annotations
  ## ref: https://kubernetes.io/docs/concepts/overview/working-with-objects/annotations/
  ##
  podAnnotations:
    prometheus.io/scrape: "true"

  endpointPath: /v1/mock-identity-system/actuator/prometheus

  ## Prometheus Service Monitor
  ## ref: https://github.com/coreos/prometheus-operator
  ##
  serviceMonitor:
    ## If the operator is installed in your cluster, set to true to create a Service Monitor Entry
    ##
    enabled: true
    ## Specify the namespace in which the serviceMonitor resource will be created
    ##
    # namespace: ""
    ## Specify the interval at which metrics should be scraped
    ##
    interval: 10s
    ## Specify the timeout after which the scrape is ended
    ##
    # scrapeTimeout: 30s
    ## Specify Metric Relabellings to add to the scrape endpoint
    ##
    # relabellings:
    ## Specify honorLabels parameter to add the scrape endpoint
    ##
    honorLabels: false
    ## Used to pass Labels that are used by the Prometheus installed in your cluster to select Service Monitors to work with
    ## ref: https://github.com/coreos/prometheus-operator/blob/master/Documentation/api.md#prometheusspec
    ##
    additionalLabels: {}

  ## Custom PrometheusRule to be defined
  ## The value is evaluated as a template, so, for example, the value can depend on .Release or .Chart
  ## ref: https://github.com/coreos/prometheus-operator#customresourcedefinitions
  ##
  prometheusRule:
    enabled: false
    additionalLabels: {}
    namespace: ''
    ## List of rules, used as template by Helm.
    ## These are just examples rules inspired from https://awesome-prometheus-alerts.grep.to/rules.html
    # rules:
    #   - alert: RabbitmqDown
    #     expr: rabbitmq_up{service="{{ template "rabbitmq.fullname" . }}"} == 0
    #     for: 5m
    #     labels:
    #       severity: error
    rules: []


## Only internal access
istio:
  enabled: true
  gateways:
    - istio-system/public
  prefix: /v1/mock-identity-system/

enable_insecure: false<|MERGE_RESOLUTION|>--- conflicted
+++ resolved
@@ -53,11 +53,8 @@
 image:
   registry: docker.io
   repository: mosipdev/mock-identity-system
-<<<<<<< HEAD
   tag: release-0.10.x
-=======
-  tag: develop
->>>>>>> aa0a8ccc
+  
   ## Specify a imagePullPolicy
   ## Defaults to 'Always' if image tag is 'latest', else set to 'IfNotPresent'
   ## ref: http://kubernetes.io/docs/user-guide/images/#pre-pulling-images
