## Global Docker image parameters
## Please, note that this will override the image parameters, including dependencies, configured to use the global value
## Current available global Docker image parameters: imageRegistry and imagePullSecrets
##
# global:
#   imageRegistry: myRegistryName
#   imagePullSecrets:
#     - myRegistryKeySecretName
#   storageClass: myStorageClass

## Add labels to all the deployed resources
##
commonLabels:
  app.kubernetes.io/component: mosip

## Add annotations to all the deployed resources
##
commonAnnotations: {}

## Kubernetes Cluster Domain
##
clusterDomain: cluster.local

## Extra objects to deploy (value evaluated as a template)
##
extraDeploy: []

## Number of nodes
##
replicaCount: 1

service:
  type: ClusterIP
  port: 80
  ## loadBalancerIP for the SuiteCRM Service (optional, cloud specific)
  ## ref: http://kubernetes.io/docs/user-guide/services/#type-loadbalancer
  ##
  ## loadBalancerIP:
  ##
  ## nodePorts:
  ##   http: <to set explicitly, choose port between 30000-32767>
  ##   https: <to set explicitly, choose port between 30000-32767>
  ##
  nodePorts:
    http: ""
    https: ""
  ## Enable client source IP preservation
  ## ref http://kubernetes.io/docs/tasks/access-application-cluster/create-external-load-balancer/#preserving-the-client-source-ip
  ##
  externalTrafficPolicy: Cluster

image:
  registry: docker.io
  repository: mosipdev/mock-relying-party-service
  tag: release-0.9.x
  ## Specify a imagePullPolicy
  ## Defaults to 'Always' if image tag is 'latest', else set to 'IfNotPresent'
  ## ref: http://kubernetes.io/docs/user-guide/images/#pre-pulling-images
  ##
  pullPolicy: Always
  ## Optionally specify an array of imagePullSecrets.
  ## Secrets must be manually created in the namespace.
  ## ref: https://kubernetes.io/docs/tasks/configure-pod-container/pull-image-private-registry/
  ##
  # pullSecrets:
  #   - myRegistryKeySecretName
mock_relying_party_service:
  host: ''
  mountDir: ""  # path inside docker
  healthCheckUrl:
  mock_relying_party_serviceMountDIr: /home/mosip/oidc/
  puburl:
  privurl:
  ESIGNET_SERVICE_URL: http://esignet.namespace/v1/esignet
<<<<<<< HEAD
  ESIGNET_AUD_URL: https://esignet.sandbox.xyz.net/v1/esignet/oauth/token
=======
  ESIGNET_AUD_URL: https://esignet.sandbox.xyz.net/v1/esignet/oauth/v2/token
>>>>>>> 0bd4cc99
  USERINFO_RESPONSE_TYPE: jwt
## Port on which this particular spring service module is running.
containerPort: 8888

## Configure extra options for liveness and readiness probes
## ref: https://kubernetes.io/docs/tasks/configure-pod-container/configure-liveness-readiness-probes/#configure-probes
##
startupProbe:
  enabled: true
  httpGet:
    port: 8888
  initialDelaySeconds: 0
  periodSeconds: 30
  timeoutSeconds: 5
  failureThreshold: 10
  successThreshold: 1

livenessProbe:
  enabled: true
  httpGet:
    port: 8888
  initialDelaySeconds: 20
  periodSeconds: 60
  timeoutSeconds: 5
  failureThreshold: 2
  successThreshold: 1

readinessProbe:
  enabled: true
  httpGet:
    port: 8888
  initialDelaySeconds: 0
  periodSeconds: 60
  timeoutSeconds: 5
  failureThreshold: 2
  successThreshold: 1

##
# existingConfigmap:

## Command and args for running the container (set to default if not set). Use array form
##
command: []
args: []

## Deployment pod host aliases
## https://kubernetes.io/docs/concepts/services-networking/add-entries-to-pod-etc-hosts-with-host-aliases/
##
hostAliases: []

## ref: http://kubernetes.io/docs/user-guide/compute-resources/
##
resources:
  # We usually recommend not to specify default resources and to leave this as a conscious
  # choice for the user. This also increases chances charts run on environments with little
  # resources, such as Minikube. If you do want to specify resources, uncomment the following
  # lines, adjust them as necessary, and remove the curly braces after 'resources:'.
  limits: {}
  #   cpu: 200m
  #   memory: 256Mi
  requests:
    cpu: 100m
    memory: 1500Mi

additionalResources:
  ## Specify any JAVA_OPTS string here. These typically will be specified in conjunction with above resources
  ## Example: java_opts: "-Xms500M -Xmx500M"
  javaOpts: ""

## ref: https://kubernetes.io/docs/tasks/configure-pod-container/security-context/#set-the-security-context-for-a-container
## Clamav container already runs as 'mosip' user, so we may not need to enable this
containerSecurityContext:
  enabled: false
  runAsUser: mosip
  runAsNonRoot: true

## ref: https://kubernetes.io/docs/tasks/configure-pod-container/security-context/#set-the-security-context-for-a-pod
##
podSecurityContext:
  enabled: false
  fsGroup: 1001

## Pod affinity preset
## ref: https://kubernetes.io/docs/concepts/scheduling-eviction/assign-pod-node/#inter-pod-affinity-and-anti-affinity
## Allowed values: soft, hard
##
podAffinityPreset: ""

## Pod anti-affinity preset
## Ref: https://kubernetes.io/docs/concepts/scheduling-eviction/assign-pod-node/#inter-pod-affinity-and-anti-affinity
## Allowed values: soft, hard
##
podAntiAffinityPreset: soft

## Node affinity preset
## Ref: https://kubernetes.io/docs/concepts/scheduling-eviction/assign-pod-node/#node-affinity
## Allowed values: soft, hard
##
nodeAffinityPreset:
  ## Node affinity type
  ## Allowed values: soft, hard
  ##
  type: ""
  ## Node label key to match
  ## E.g.
  ## key: "kubernetes.io/e2e-az-name"
  ##
  key: ""
  ## Node label values to match
  ## E.g.
  ## values:
  ##   - e2e-az1
  ##   - e2e-az2
  ##
  values: []

## Affinity for pod assignment. Evaluated as a template.
## Ref: https://kubernetes.io/docs/concepts/configuration/assign-pod-node/#affinity-and-anti-affinity
##
affinity: {}

## Node labels for pod assignment. Evaluated as a template.
## ref: https://kubernetes.io/docs/user-guide/node-selection/
##
nodeSelector: {}

## Tolerations for pod assignment. Evaluated as a template.
## ref: https://kubernetes.io/docs/concepts/configuration/taint-and-toleration/
##
tolerations: []

## Pod extra labels
## ref: https://kubernetes.io/docs/concepts/overview/working-with-objects/labels/
##
podLabels: {}

## Annotations for server pods.
## ref: https://kubernetes.io/docs/concepts/overview/working-with-objects/annotations/
##
podAnnotations: {}

##  pods' priority.
## ref: https://kubernetes.io/docs/concepts/configuration/pod-priority-preemption/
##
 # priorityClassName: ""

## lifecycleHooks for the  container to automate configuration before or after startup.
##
lifecycleHooks: {}

## Custom Liveness probes for
##
customLivenessProbe: {}

## Custom Rediness probes
##
customReadinessProbe: {}

## Update strategy - only really applicable for deployments with RWO PVs attached
## If replicas = 1, an update can get "stuck", as the previous pod remains attached to the
## PV, and the "incoming" pod can never start. Changing the strategy to "Recreate" will
## terminate the single previous pod, so that the new, incoming pod can attach to the PV
##
updateStrategy:
  type: RollingUpdate

## Additional environment variables to set
## Example:
## extraEnvVars:
##   - name: FOO
##     value: "bar"
##
## TODO: the below env variable is not used, but required.  Remove it later
extraEnvVars: []

## ConfigMap with extra environment variables
##
extraEnvVarsCM:
  - config-server-share

## Secret with extra environment variables
##
extraEnvVarsSecret:

## Extra volumes to add to the deployment
##
extraVolumes: []

## Extra volume mounts to add to the container
##
extraVolumeMounts: []

## Add init containers to the  pods.
## Example:
## initContainers:
##   - name: your-image-name
##     image: your-image
##     imagePullPolicy: Always
##     ports:
##       - name: portname
##         containerPort: 1234
##
initContainers:
  - command:
      - /bin/bash
      - -c
      - if [ "$ENABLE_INSECURE" = "true" ]; then HOST=$( env | grep "mosip-api-internal-host"
        |sed "s/mosip-api-internal-host=//g"); if [ -z "$HOST" ]; then echo "HOST
        $HOST is empty; EXITING"; exit 1; fi; openssl s_client -servername "$HOST"
        -connect "$HOST":443  > "$HOST.cer" 2>/dev/null & sleep 2 ; sed -i -ne '/-BEGIN
        CERTIFICATE-/,/-END CERTIFICATE-/p' "$HOST.cer"; cat "$HOST.cer"; /usr/local/openjdk-11/bin/keytool
        -delete -alias "$HOST" -keystore $JAVA_HOME/lib/security/cacerts  -storepass
        changeit; /usr/local/openjdk-11/bin/keytool -trustcacerts -keystore "$JAVA_HOME/lib/security/cacerts"
        -storepass changeit -noprompt -importcert -alias "$HOST" -file "$HOST.cer"
        ; if [ $? -gt 0 ]; then echo "Failed to add SSL certificate for host $host;
        EXITING"; exit 1; fi; cp /usr/local/openjdk-11/lib/security/cacerts /cacerts;
        fi
    env:
      - name: ENABLE_INSECURE
        value: "true"
    envFrom:
      - configMapRef:
          name: global
    image: docker.io/openjdk:11-jre
    imagePullPolicy: Always
    name: cacerts
    resources: {}
    securityContext:
      runAsUser: 0
    terminationMessagePath: /dev/termination-log
    terminationMessagePolicy: File
    volumeMounts:
      - mountPath: /cacerts
        name: cacerts

## Add sidecars to the  pods.
## Example:
## sidecars:
##   - name: your-image-name
##     image: your-image
##     imagePullPolicy: Always
##     ports:
##       - name: portname
##         containerPort: 1234
##
sidecars: {}

persistence:
  enabled: false
  storageClass: "longhorn"
  ## If defined, storageClassName: <storageClass>
  ## If set to "-", storageClassName: "", which disables dynamic provisioning
  ## If undefined (the default) or set to null, no storageClassName spec is
  ##   set, choosing the default provisioner.  (gp2 on AWS, standard on
  ##   GKE, AWS & OpenStack).
  ##
  # storageClass: "-"
  ##
  ## If you want to reuse an existing claim, you can pass the name of the PVC using
  ## the existingClaim variable
  # existingClaim: your-claim
  ## ReadWriteMany not supported by AWS gp2
  accessModes:
    - ReadWriteOnce
  size: 8G
  existingClaim:
  # Dir where config and keys are written inside container
  mountDir:

## Init containers parameters:
## volumePermissions: Change the owner and group of the persistent volume mountpoint to runAsUser:fsGroup values from the securityContext section.
##
volumePermissions:
  enabled: true
  image:
    registry: docker.io
    repository: bitnami/bitnami-shell
    tag: "10"
    pullPolicy: Always
    ## Optionally specify an array of imagePullSecrets.
    ## Secrets must be manually created in the namespace.
    ## ref: https://kubernetes.io/docs/tasks/configure-pod-container/pull-image-private-registry/
    ##
    pullSecrets: []
    ##   - myRegistryKeySecretName
  ## Init containers' resource requests and limits
  ## ref: http://kubernetes.io/docs/user-guide/compute-resources/
  ##
  resources:
    ## We usually recommend not to specify default resources and to leave this as a conscious
    ## choice for the user. This also increases chances charts run on environments with little
    ## resources, such as Minikube. If you do want to specify resources, uncomment the following
    ## lines, adjust them as necessary, and remove the curly braces after 'resources:'.
    ##
    limits: {}
    ##   cpu: 100m
    ##   memory: 128Mi
    ##
    requests: {}
    ##   cpu: 100m
    ##   memory: 128Mi
    ##

## Specifies whether RBAC resources should be created
##
rbac:
  create: true

## Specifies whether a ServiceAccount should be created
##
serviceAccount:
  create: true
  ## The name of the ServiceAccount to use.
  ## If not set and create is true, a name is generated using the fullname template
  ##
  name:

## Prometheus Metrics
##
metrics:
  enabled: false
  ## Prometheus pod annotations
  ## ref: https://kubernetes.io/docs/concepts/overview/working-with-objects/annotations/
  ##
  podAnnotations:
    prometheus.io/scrape: "true"

  endpointPath:

  ## Prometheus Service Monitor
  ## ref: https://github.com/coreos/prometheus-operator
  ##
  serviceMonitor:
    ## If the operator is installed in your cluster, set to true to create a Service Monitor Entry
    ##
    enabled: true
    ## Specify the namespace in which the serviceMonitor resource will be created
    ##
    # namespace: ""
    ## Specify the interval at which metrics should be scraped
    ##
    interval: 10s
    ## Specify the timeout after which the scrape is ended
    ##
    # scrapeTimeout: 30s
    ## Specify Metric Relabellings to add to the scrape endpoint
    ##
    # relabellings:
    ## Specify honorLabels parameter to add the scrape endpoint
    ##
    honorLabels: false
    ## Used to pass Labels that are used by the Prometheus installed in your cluster to select Service Monitors to work with
    ## ref: https://github.com/coreos/prometheus-operator/blob/master/Documentation/api.md#prometheusspec
    ##
    additionalLabels: {}

  ## Custom PrometheusRule to be defined
  ## The value is evaluated as a template, so, for example, the value can depend on .Release or .Chart
  ## ref: https://github.com/coreos/prometheus-operator#customresourcedefinitions
  ##
  prometheusRule:
    enabled: false
    additionalLabels: {}
    namespace: ''
    ## List of rules, used as template by Helm.
    ## These are just examples rules inspired from https://awesome-prometheus-alerts.grep.to/rules.html
    # rules:
    #   - alert: RabbitmqDown
    #     expr: rabbitmq_up{service="{{ template "rabbitmq.fullname" . }}"} == 0
    #     for: 5m
    #     labels:
    #       severity: error
    rules: []

## Only internal access
istio:
  enabled: true
  gateways:
    - istio-system/public
    - istio-system/internal
  # ingressController is only valid if gateways is null/empty
  ingressController:
    # for public, istio: ingressgateway && for internal, istio: ingressgateway-internal
    istio: ingressgateway-internal
  mock_relying_party_servicePrefix: /
  reWritemock_relying_party_servicePrefix: ""

enable_insecure: false<|MERGE_RESOLUTION|>--- conflicted
+++ resolved
@@ -72,11 +72,7 @@
   puburl:
   privurl:
   ESIGNET_SERVICE_URL: http://esignet.namespace/v1/esignet
-<<<<<<< HEAD
-  ESIGNET_AUD_URL: https://esignet.sandbox.xyz.net/v1/esignet/oauth/token
-=======
   ESIGNET_AUD_URL: https://esignet.sandbox.xyz.net/v1/esignet/oauth/v2/token
->>>>>>> 0bd4cc99
   USERINFO_RESPONSE_TYPE: jwt
 ## Port on which this particular spring service module is running.
 containerPort: 8888
